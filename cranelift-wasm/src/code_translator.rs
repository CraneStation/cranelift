//! This module contains the bulk of the interesting code performing the translation between
//! WebAssembly and Cranelift IR.
//!
//! The translation is done in one pass, opcode by opcode. Two main data structures are used during
//! code translations: the value stack and the control stack. The value stack mimics the execution
//! of the WebAssembly stack machine: each instruction result is pushed onto the stack and
//! instruction arguments are popped off the stack. Similarly, when encountering a control flow
//! block, it is pushed onto the control stack and popped off when encountering the corresponding
//! `End`.
//!
//! Another data structure, the translation state, records information concerning unreachable code
//! status and about if inserting a return at the end of the function is necessary.
//!
//! Some of the WebAssembly instructions need information about the environment for which they
//! are being translated:
//!
//! - the loads and stores need the memory base address;
//! - the `get_global` and `set_global` instructions depend on how the globals are implemented;
//! - `memory.size` and `memory.grow` are runtime functions;
//! - `call_indirect` has to translate the function index into the address of where this
//!    is;
//!
//! That is why `translate_function_body` takes an object having the `WasmRuntime` trait as
//! argument.
use super::{hash_map, HashMap};
use crate::environ::{FuncEnvironment, GlobalVariable, ReturnMode, WasmResult};
use crate::state::{ControlStackFrame, ElseData, FuncTranslationState, ModuleTranslationState};
use crate::translation_utils::{
    block_with_params, blocktype_params_results, f32_translation, f64_translation,
};
use crate::translation_utils::{FuncIndex, GlobalIndex, MemoryIndex, SignatureIndex, TableIndex};
use crate::wasm_unsupported;
use core::{i32, u32};
use cranelift_codegen::ir::condcodes::{FloatCC, IntCC};
use cranelift_codegen::ir::types::*;
use cranelift_codegen::ir::{
    self, ConstantData, InstBuilder, JumpTableData, MemFlags, Value, ValueLabel,
};
use cranelift_codegen::packed_option::ReservedValue;
use cranelift_frontend::{FunctionBuilder, Variable};
use std::vec::Vec;
use wasmparser::{MemoryImmediate, Operator};

// Clippy warns about "flags: _" but its important to document that the flags field is ignored
#[cfg_attr(
    feature = "cargo-clippy",
    allow(clippy::unneeded_field_pattern, clippy::cognitive_complexity)
)]
/// Translates wasm operators into Cranelift IR instructions. Returns `true` if it inserted
/// a return.
pub fn translate_operator<FE: FuncEnvironment + ?Sized>(
    module_translation_state: &ModuleTranslationState,
    op: &Operator,
    builder: &mut FunctionBuilder,
    state: &mut FuncTranslationState,
    environ: &mut FE,
) -> WasmResult<()> {
    if !state.reachable {
        translate_unreachable_operator(module_translation_state, &op, builder, state, environ)?;
        return Ok(());
    }

    // This big match treats all Wasm code operators.
    match op {
        /********************************** Locals ****************************************
         *  `get_local` and `set_local` are treated as non-SSA variables and will completely
         *  disappear in the Cranelift Code
         ***********************************************************************************/
        Operator::LocalGet { local_index } => {
            let val = builder.use_var(Variable::with_u32(*local_index));
            state.push1(val);
            let label = ValueLabel::from_u32(*local_index);
            builder.set_val_label(val, label);
        }
        Operator::LocalSet { local_index } => {
            let val = state.pop1();
            builder.def_var(Variable::with_u32(*local_index), val);
            let label = ValueLabel::from_u32(*local_index);
            builder.set_val_label(val, label);
        }
        Operator::LocalTee { local_index } => {
            let val = state.peek1();
            builder.def_var(Variable::with_u32(*local_index), val);
            let label = ValueLabel::from_u32(*local_index);
            builder.set_val_label(val, label);
        }
        /********************************** Globals ****************************************
         *  `get_global` and `set_global` are handled by the environment.
         ***********************************************************************************/
        Operator::GlobalGet { global_index } => {
            let val = match state.get_global(builder.func, *global_index, environ)? {
                GlobalVariable::Const(val) => val,
                GlobalVariable::Memory { gv, offset, ty } => {
                    let addr = builder.ins().global_value(environ.pointer_type(), gv);
                    let flags = ir::MemFlags::trusted();
                    builder.ins().load(ty, flags, addr, offset)
                }
                GlobalVariable::Custom => environ.translate_custom_global_get(
                    builder.cursor(),
                    GlobalIndex::from_u32(*global_index),
                )?,
            };
            state.push1(val);
        }
        Operator::GlobalSet { global_index } => {
            match state.get_global(builder.func, *global_index, environ)? {
                GlobalVariable::Const(_) => panic!("global #{} is a constant", *global_index),
                GlobalVariable::Memory { gv, offset, ty } => {
                    let addr = builder.ins().global_value(environ.pointer_type(), gv);
                    let flags = ir::MemFlags::trusted();
                    let val = state.pop1();
                    debug_assert_eq!(ty, builder.func.dfg.value_type(val));
                    builder.ins().store(flags, val, addr, offset);
                }
                GlobalVariable::Custom => {
                    let val = state.pop1();
                    environ.translate_custom_global_set(
                        builder.cursor(),
                        GlobalIndex::from_u32(*global_index),
                        val,
                    )?;
                }
            }
        }
        /********************************* Stack misc ***************************************
         *  `drop`, `nop`, `unreachable` and `select`.
         ***********************************************************************************/
        Operator::Drop => {
            state.pop1();
        }
        Operator::Select => {
            let (arg1, arg2, cond) = state.pop3();
            state.push1(builder.ins().select(cond, arg1, arg2));
        }
        Operator::TypedSelect { ty: _ } => {
            // We ignore the explicit type parameter as it is only needed for
            // validation, which we require to have been performed before
            // translation.
            let (arg1, arg2, cond) = state.pop3();
            state.push1(builder.ins().select(cond, arg1, arg2));
        }
        Operator::Nop => {
            // We do nothing
        }
        Operator::Unreachable => {
            builder.ins().trap(ir::TrapCode::UnreachableCodeReached);
            state.reachable = false;
        }
        /***************************** Control flow blocks **********************************
         *  When starting a control flow block, we create a new `Block` that will hold the code
         *  after the block, and we push a frame on the control stack. Depending on the type
         *  of block, we create a new `Block` for the body of the block with an associated
         *  jump instruction.
         *
         *  The `End` instruction pops the last control frame from the control stack, seals
         *  the destination block (since `br` instructions targeting it only appear inside the
         *  block and have already been translated) and modify the value stack to use the
         *  possible `Block`'s arguments values.
         ***********************************************************************************/
        Operator::Block { ty } => {
            let (params, results) = blocktype_params_results(module_translation_state, *ty)?;
            let next = block_with_params(builder, results, environ)?;
            state.push_block(next, params.len(), results.len());
        }
        Operator::Loop { ty } => {
            let (params, results) = blocktype_params_results(module_translation_state, *ty)?;
            let loop_body = block_with_params(builder, params, environ)?;
            let next = block_with_params(builder, results, environ)?;
            builder.ins().jump(loop_body, state.peekn(params.len()));
            state.push_loop(loop_body, next, params.len(), results.len());

            // Pop the initial `Block` actuals and replace them with the `Block`'s
            // params since control flow joins at the top of the loop.
            state.popn(params.len());
            state
                .stack
                .extend_from_slice(builder.block_params(loop_body));

            builder.switch_to_block(loop_body);
            environ.translate_loop_header(builder.cursor())?;
        }
        Operator::If { ty } => {
            let val = state.pop1();

            let (params, results) = blocktype_params_results(module_translation_state, *ty)?;
            let (destination, else_data) = if params == results {
                // It is possible there is no `else` block, so we will only
                // allocate an block for it if/when we find the `else`. For now,
                // we if the condition isn't true, then we jump directly to the
                // destination block following the whole `if...end`. If we do end
                // up discovering an `else`, then we will allocate an block for it
                // and go back and patch the jump.
                let destination = block_with_params(builder, results, environ)?;
                let branch_inst = builder
                    .ins()
                    .brz(val, destination, state.peekn(params.len()));
                (destination, ElseData::NoElse { branch_inst })
            } else {
                // The `if` type signature is not valid without an `else` block,
                // so we eagerly allocate the `else` block here.
                let destination = block_with_params(builder, results, environ)?;
                let else_block = block_with_params(builder, params, environ)?;
                builder
                    .ins()
                    .brz(val, else_block, state.peekn(params.len()));
                builder.seal_block(else_block);
                (destination, ElseData::WithElse { else_block })
            };

            let next_block = builder.create_block();
            builder.ins().jump(next_block, &[]);
            builder.seal_block(next_block); // Only predecessor is the current block.
            builder.switch_to_block(next_block);

            // Here we append an argument to an Block targeted by an argumentless jump instruction
            // But in fact there are two cases:
            // - either the If does not have a Else clause, in that case ty = EmptyBlock
            //   and we add nothing;
            // - either the If have an Else clause, in that case the destination of this jump
            //   instruction will be changed later when we translate the Else operator.
            state.push_if(destination, else_data, params.len(), results.len(), *ty);
        }
        Operator::Else => {
            let i = state.control_stack.len() - 1;
            match state.control_stack[i] {
                ControlStackFrame::If {
                    ref else_data,
                    head_is_reachable,
                    ref mut consequent_ends_reachable,
                    num_return_values,
                    blocktype,
                    destination,
                    ..
                } => {
                    // We finished the consequent, so record its final
                    // reachability state.
                    debug_assert!(consequent_ends_reachable.is_none());
                    *consequent_ends_reachable = Some(state.reachable);

                    if head_is_reachable {
                        // We have a branch from the head of the `if` to the `else`.
                        state.reachable = true;

                        // Ensure we have an block for the `else` block (it may have
                        // already been pre-allocated, see `ElseData` for details).
                        let else_block = match *else_data {
                            ElseData::NoElse { branch_inst } => {
                                let (params, _results) =
                                    blocktype_params_results(module_translation_state, blocktype)?;
                                debug_assert_eq!(params.len(), num_return_values);
                                let else_block = block_with_params(builder, params, environ)?;
                                builder.ins().jump(destination, state.peekn(params.len()));
                                state.popn(params.len());

                                builder.change_jump_destination(branch_inst, else_block);
                                builder.seal_block(else_block);
                                else_block
                            }
                            ElseData::WithElse { else_block } => {
                                builder
                                    .ins()
                                    .jump(destination, state.peekn(num_return_values));
                                state.popn(num_return_values);
                                else_block
                            }
                        };

                        // You might be expecting that we push the parameters for this
                        // `else` block here, something like this:
                        //
                        //     state.pushn(&control_stack_frame.params);
                        //
                        // We don't do that because they are already on the top of the stack
                        // for us: we pushed the parameters twice when we saw the initial
                        // `if` so that we wouldn't have to save the parameters in the
                        // `ControlStackFrame` as another `Vec` allocation.

                        builder.switch_to_block(else_block);

                        // We don't bother updating the control frame's `ElseData`
                        // to `WithElse` because nothing else will read it.
                    }
                }
                _ => unreachable!(),
            }
        }
        Operator::End => {
            let frame = state.control_stack.pop().unwrap();
            let next_block = frame.following_code();

            if !builder.is_unreachable() || !builder.is_pristine() {
                let return_count = frame.num_return_values();
                let return_args = state.peekn_mut(return_count);
                let next_block_types = builder.func.dfg.block_param_types(next_block);
                bitcast_arguments(return_args, &next_block_types, builder);
                builder.ins().jump(frame.following_code(), return_args);
                // You might expect that if we just finished an `if` block that
                // didn't have a corresponding `else` block, then we would clean
                // up our duplicate set of parameters that we pushed earlier
                // right here. However, we don't have to explicitly do that,
                // since we truncate the stack back to the original height
                // below.
            }
            builder.switch_to_block(next_block);
            builder.seal_block(next_block);
            // If it is a loop we also have to seal the body loop block
            if let ControlStackFrame::Loop { header, .. } = frame {
                builder.seal_block(header)
            }
            state.stack.truncate(frame.original_stack_size());
            state
                .stack
                .extend_from_slice(builder.block_params(next_block));
        }
        /**************************** Branch instructions *********************************
         * The branch instructions all have as arguments a target nesting level, which
         * corresponds to how many control stack frames do we have to pop to get the
         * destination `Block`.
         *
         * Once the destination `Block` is found, we sometimes have to declare a certain depth
         * of the stack unreachable, because some branch instructions are terminator.
         *
         * The `br_table` case is much more complicated because Cranelift's `br_table` instruction
         * does not support jump arguments like all the other branch instructions. That is why, in
<<<<<<< HEAD
         * the case where we would use jump arguments for every other branch instruction, we
         * need to split the critical edges leaving the `br_tables` by creating one `Ebb` per
         * table destination; the `br_table` will point to these newly created `Ebbs` and these
         * `Ebb`s contain only a jump instruction pointing to the final destination, this time with
=======
         * the case where we would use jump arguments for every other branch instructions, we
         * need to split the critical edges leaving the `br_tables` by creating one `Block` per
         * table destination; the `br_table` will point to these newly created `Blocks` and these
         * `Block`s contain only a jump instruction pointing to the final destination, this time with
>>>>>>> fd1784e0
         * jump arguments.
         *
         * This system is also implemented in Cranelift's SSA construction algorithm, because
         * `use_var` located in a destination `Block` of a `br_table` might trigger the addition
         * of jump arguments in each predecessor branch instruction, one of which might be a
         * `br_table`.
         ***********************************************************************************/
        Operator::Br { relative_depth } => {
            let i = state.control_stack.len() - 1 - (*relative_depth as usize);
            let (return_count, br_destination) = {
                let frame = &mut state.control_stack[i];
                // We signal that all the code that follows until the next End is unreachable
                frame.set_branched_to_exit();
                let return_count = if frame.is_loop() {
                    0
                } else {
                    frame.num_return_values()
                };
                (return_count, frame.br_destination())
            };

            // Bitcast any vector arguments to their default type, I8X16, before jumping.
            let destination_args = state.peekn_mut(return_count);
            let destination_types = builder.func.dfg.block_param_types(br_destination);
            bitcast_arguments(
                destination_args,
                &destination_types[..return_count],
                builder,
            );

            builder.ins().jump(br_destination, destination_args);
            state.popn(return_count);
            state.reachable = false;
        }
        Operator::BrIf { relative_depth } => translate_br_if(*relative_depth, builder, state),
        Operator::BrTable { table } => {
            let (depths, default) = table.read_table()?;
            let mut min_depth = default;
            for depth in &*depths {
                if *depth < min_depth {
                    min_depth = *depth;
                }
            }
            let jump_args_count = {
                let i = state.control_stack.len() - 1 - (min_depth as usize);
                let min_depth_frame = &state.control_stack[i];
                if min_depth_frame.is_loop() {
                    0
                } else {
                    min_depth_frame.num_return_values()
                }
            };
            let val = state.pop1();
            let mut data = JumpTableData::with_capacity(depths.len());
            if jump_args_count == 0 {
                // No jump arguments
                for depth in &*depths {
                    let block = {
                        let i = state.control_stack.len() - 1 - (*depth as usize);
                        let frame = &mut state.control_stack[i];
                        frame.set_branched_to_exit();
                        frame.br_destination()
                    };
                    data.push_entry(block);
                }
                let jt = builder.create_jump_table(data);
                let block = {
                    let i = state.control_stack.len() - 1 - (default as usize);
                    let frame = &mut state.control_stack[i];
                    frame.set_branched_to_exit();
                    frame.br_destination()
                };
                builder.ins().br_table(val, block, jt);
            } else {
                // Here we have jump arguments, but Cranelift's br_table doesn't support them
                // We then proceed to split the edges going out of the br_table
                let return_count = jump_args_count;
                let mut dest_block_sequence = vec![];
                let mut dest_block_map = HashMap::new();
                for depth in &*depths {
                    let branch_block = match dest_block_map.entry(*depth as usize) {
                        hash_map::Entry::Occupied(entry) => *entry.get(),
                        hash_map::Entry::Vacant(entry) => {
                            let block = builder.create_block();
                            dest_block_sequence.push((*depth as usize, block));
                            *entry.insert(block)
                        }
                    };
                    data.push_entry(branch_block);
                }
                let default_branch_block = match dest_block_map.entry(default as usize) {
                    hash_map::Entry::Occupied(entry) => *entry.get(),
                    hash_map::Entry::Vacant(entry) => {
                        let block = builder.create_block();
                        dest_block_sequence.push((default as usize, block));
                        *entry.insert(block)
                    }
                };
                let jt = builder.create_jump_table(data);
                builder.ins().br_table(val, default_branch_block, jt);
                for (depth, dest_block) in dest_block_sequence {
                    builder.switch_to_block(dest_block);
                    builder.seal_block(dest_block);
                    let real_dest_block = {
                        let i = state.control_stack.len() - 1 - depth;
                        let frame = &mut state.control_stack[i];
                        frame.set_branched_to_exit();
                        frame.br_destination()
                    };

                    // Bitcast any vector arguments to their default type, I8X16, before jumping.
                    let destination_args = state.peekn_mut(return_count);
                    let destination_types = builder.func.dfg.block_param_types(real_dest_block);
                    bitcast_arguments(
                        destination_args,
                        &destination_types[..return_count],
                        builder,
                    );

                    builder.ins().jump(real_dest_block, destination_args);
                }
                state.popn(return_count);
            }
            state.reachable = false;
        }
        Operator::Return => {
            let (return_count, br_destination) = {
                let frame = &mut state.control_stack[0];
                frame.set_branched_to_exit();
                let return_count = frame.num_return_values();
                (return_count, frame.br_destination())
            };
            {
                let return_args = state.peekn_mut(return_count);
                let return_types = wasm_param_types(&builder.func.signature.returns, |i| {
                    environ.is_wasm_return(&builder.func.signature, i)
                });
                bitcast_arguments(return_args, &return_types, builder);
                match environ.return_mode() {
                    ReturnMode::NormalReturns => builder.ins().return_(return_args),
                    ReturnMode::FallthroughReturn => {
                        builder.ins().jump(br_destination, return_args)
                    }
                };
            }
            state.popn(return_count);
            state.reachable = false;
        }
        /************************************ Calls ****************************************
         * The call instructions pop off their arguments from the stack and append their
         * return values to it. `call_indirect` needs environment support because there is an
         * argument referring to an index in the external functions table of the module.
         ************************************************************************************/
        Operator::Call { function_index } => {
            let (fref, num_args) = state.get_direct_func(builder.func, *function_index, environ)?;

            // Bitcast any vector arguments to their default type, I8X16, before calling.
            let callee_signature =
                &builder.func.dfg.signatures[builder.func.dfg.ext_funcs[fref].signature];
            let args = state.peekn_mut(num_args);
            let types = wasm_param_types(&callee_signature.params, |i| {
                environ.is_wasm_parameter(&callee_signature, i)
            });
            bitcast_arguments(args, &types, builder);

            let call = environ.translate_call(
                builder.cursor(),
                FuncIndex::from_u32(*function_index),
                fref,
                args,
            )?;
            let inst_results = builder.inst_results(call);
            debug_assert_eq!(
                inst_results.len(),
                builder.func.dfg.signatures[builder.func.dfg.ext_funcs[fref].signature]
                    .returns
                    .len(),
                "translate_call results should match the call signature"
            );
            state.popn(num_args);
            state.pushn(inst_results);
        }
        Operator::CallIndirect { index, table_index } => {
            // `index` is the index of the function's signature and `table_index` is the index of
            // the table to search the function in.
            let (sigref, num_args) = state.get_indirect_sig(builder.func, *index, environ)?;
            let table = state.get_table(builder.func, *table_index, environ)?;
            let callee = state.pop1();

            // Bitcast any vector arguments to their default type, I8X16, before calling.
            let callee_signature = &builder.func.dfg.signatures[sigref];
            let args = state.peekn_mut(num_args);
            let types = wasm_param_types(&callee_signature.params, |i| {
                environ.is_wasm_parameter(&callee_signature, i)
            });
            bitcast_arguments(args, &types, builder);

            let call = environ.translate_call_indirect(
                builder.cursor(),
                TableIndex::from_u32(*table_index),
                table,
                SignatureIndex::from_u32(*index),
                sigref,
                callee,
                state.peekn(num_args),
            )?;
            let inst_results = builder.inst_results(call);
            debug_assert_eq!(
                inst_results.len(),
                builder.func.dfg.signatures[sigref].returns.len(),
                "translate_call_indirect results should match the call signature"
            );
            state.popn(num_args);
            state.pushn(inst_results);
        }
        /******************************* Memory management ***********************************
         * Memory management is handled by environment. It is usually translated into calls to
         * special functions.
         ************************************************************************************/
        Operator::MemoryGrow { reserved } => {
            // The WebAssembly MVP only supports one linear memory, but we expect the reserved
            // argument to be a memory index.
            let heap_index = MemoryIndex::from_u32(*reserved);
            let heap = state.get_heap(builder.func, *reserved, environ)?;
            let val = state.pop1();
            state.push1(environ.translate_memory_grow(builder.cursor(), heap_index, heap, val)?)
        }
        Operator::MemorySize { reserved } => {
            let heap_index = MemoryIndex::from_u32(*reserved);
            let heap = state.get_heap(builder.func, *reserved, environ)?;
            state.push1(environ.translate_memory_size(builder.cursor(), heap_index, heap)?);
        }
        /******************************* Load instructions ***********************************
         * Wasm specifies an integer alignment flag but we drop it in Cranelift.
         * The memory base address is provided by the environment.
         ************************************************************************************/
        Operator::I32Load8U {
            memarg: MemoryImmediate { flags: _, offset },
        } => {
            translate_load(*offset, ir::Opcode::Uload8, I32, builder, state, environ)?;
        }
        Operator::I32Load16U {
            memarg: MemoryImmediate { flags: _, offset },
        } => {
            translate_load(*offset, ir::Opcode::Uload16, I32, builder, state, environ)?;
        }
        Operator::I32Load8S {
            memarg: MemoryImmediate { flags: _, offset },
        } => {
            translate_load(*offset, ir::Opcode::Sload8, I32, builder, state, environ)?;
        }
        Operator::I32Load16S {
            memarg: MemoryImmediate { flags: _, offset },
        } => {
            translate_load(*offset, ir::Opcode::Sload16, I32, builder, state, environ)?;
        }
        Operator::I64Load8U {
            memarg: MemoryImmediate { flags: _, offset },
        } => {
            translate_load(*offset, ir::Opcode::Uload8, I64, builder, state, environ)?;
        }
        Operator::I64Load16U {
            memarg: MemoryImmediate { flags: _, offset },
        } => {
            translate_load(*offset, ir::Opcode::Uload16, I64, builder, state, environ)?;
        }
        Operator::I64Load8S {
            memarg: MemoryImmediate { flags: _, offset },
        } => {
            translate_load(*offset, ir::Opcode::Sload8, I64, builder, state, environ)?;
        }
        Operator::I64Load16S {
            memarg: MemoryImmediate { flags: _, offset },
        } => {
            translate_load(*offset, ir::Opcode::Sload16, I64, builder, state, environ)?;
        }
        Operator::I64Load32S {
            memarg: MemoryImmediate { flags: _, offset },
        } => {
            translate_load(*offset, ir::Opcode::Sload32, I64, builder, state, environ)?;
        }
        Operator::I64Load32U {
            memarg: MemoryImmediate { flags: _, offset },
        } => {
            translate_load(*offset, ir::Opcode::Uload32, I64, builder, state, environ)?;
        }
        Operator::I32Load {
            memarg: MemoryImmediate { flags: _, offset },
        } => {
            translate_load(*offset, ir::Opcode::Load, I32, builder, state, environ)?;
        }
        Operator::F32Load {
            memarg: MemoryImmediate { flags: _, offset },
        } => {
            translate_load(*offset, ir::Opcode::Load, F32, builder, state, environ)?;
        }
        Operator::I64Load {
            memarg: MemoryImmediate { flags: _, offset },
        } => {
            translate_load(*offset, ir::Opcode::Load, I64, builder, state, environ)?;
        }
        Operator::F64Load {
            memarg: MemoryImmediate { flags: _, offset },
        } => {
            translate_load(*offset, ir::Opcode::Load, F64, builder, state, environ)?;
        }
        Operator::V128Load {
            memarg: MemoryImmediate { flags: _, offset },
        } => {
            translate_load(*offset, ir::Opcode::Load, I8X16, builder, state, environ)?;
        }
        /****************************** Store instructions ***********************************
         * Wasm specifies an integer alignment flag but we drop it in Cranelift.
         * The memory base address is provided by the environment.
         ************************************************************************************/
        Operator::I32Store {
            memarg: MemoryImmediate { flags: _, offset },
        }
        | Operator::I64Store {
            memarg: MemoryImmediate { flags: _, offset },
        }
        | Operator::F32Store {
            memarg: MemoryImmediate { flags: _, offset },
        }
        | Operator::F64Store {
            memarg: MemoryImmediate { flags: _, offset },
        } => {
            translate_store(*offset, ir::Opcode::Store, builder, state, environ)?;
        }
        Operator::I32Store8 {
            memarg: MemoryImmediate { flags: _, offset },
        }
        | Operator::I64Store8 {
            memarg: MemoryImmediate { flags: _, offset },
        } => {
            translate_store(*offset, ir::Opcode::Istore8, builder, state, environ)?;
        }
        Operator::I32Store16 {
            memarg: MemoryImmediate { flags: _, offset },
        }
        | Operator::I64Store16 {
            memarg: MemoryImmediate { flags: _, offset },
        } => {
            translate_store(*offset, ir::Opcode::Istore16, builder, state, environ)?;
        }
        Operator::I64Store32 {
            memarg: MemoryImmediate { flags: _, offset },
        } => {
            translate_store(*offset, ir::Opcode::Istore32, builder, state, environ)?;
        }
        Operator::V128Store {
            memarg: MemoryImmediate { flags: _, offset },
        } => {
            translate_store(*offset, ir::Opcode::Store, builder, state, environ)?;
        }
        /****************************** Nullary Operators ************************************/
        Operator::I32Const { value } => state.push1(builder.ins().iconst(I32, i64::from(*value))),
        Operator::I64Const { value } => state.push1(builder.ins().iconst(I64, *value)),
        Operator::F32Const { value } => {
            state.push1(builder.ins().f32const(f32_translation(*value)));
        }
        Operator::F64Const { value } => {
            state.push1(builder.ins().f64const(f64_translation(*value)));
        }
        /******************************* Unary Operators *************************************/
        Operator::I32Clz | Operator::I64Clz => {
            let arg = state.pop1();
            state.push1(builder.ins().clz(arg));
        }
        Operator::I32Ctz | Operator::I64Ctz => {
            let arg = state.pop1();
            state.push1(builder.ins().ctz(arg));
        }
        Operator::I32Popcnt | Operator::I64Popcnt => {
            let arg = state.pop1();
            state.push1(builder.ins().popcnt(arg));
        }
        Operator::I64ExtendI32S => {
            let val = state.pop1();
            state.push1(builder.ins().sextend(I64, val));
        }
        Operator::I64ExtendI32U => {
            let val = state.pop1();
            state.push1(builder.ins().uextend(I64, val));
        }
        Operator::I32WrapI64 => {
            let val = state.pop1();
            state.push1(builder.ins().ireduce(I32, val));
        }
        Operator::F32Sqrt | Operator::F64Sqrt => {
            let arg = state.pop1();
            state.push1(builder.ins().sqrt(arg));
        }
        Operator::F32Ceil | Operator::F64Ceil => {
            let arg = state.pop1();
            state.push1(builder.ins().ceil(arg));
        }
        Operator::F32Floor | Operator::F64Floor => {
            let arg = state.pop1();
            state.push1(builder.ins().floor(arg));
        }
        Operator::F32Trunc | Operator::F64Trunc => {
            let arg = state.pop1();
            state.push1(builder.ins().trunc(arg));
        }
        Operator::F32Nearest | Operator::F64Nearest => {
            let arg = state.pop1();
            state.push1(builder.ins().nearest(arg));
        }
        Operator::F32Abs | Operator::F64Abs => {
            let val = state.pop1();
            state.push1(builder.ins().fabs(val));
        }
        Operator::F32Neg | Operator::F64Neg => {
            let arg = state.pop1();
            state.push1(builder.ins().fneg(arg));
        }
        Operator::F64ConvertI64U | Operator::F64ConvertI32U => {
            let val = state.pop1();
            state.push1(builder.ins().fcvt_from_uint(F64, val));
        }
        Operator::F64ConvertI64S | Operator::F64ConvertI32S => {
            let val = state.pop1();
            state.push1(builder.ins().fcvt_from_sint(F64, val));
        }
        Operator::F32ConvertI64S | Operator::F32ConvertI32S => {
            let val = state.pop1();
            state.push1(builder.ins().fcvt_from_sint(F32, val));
        }
        Operator::F32ConvertI64U | Operator::F32ConvertI32U => {
            let val = state.pop1();
            state.push1(builder.ins().fcvt_from_uint(F32, val));
        }
        Operator::F64PromoteF32 => {
            let val = state.pop1();
            state.push1(builder.ins().fpromote(F64, val));
        }
        Operator::F32DemoteF64 => {
            let val = state.pop1();
            state.push1(builder.ins().fdemote(F32, val));
        }
        Operator::I64TruncF64S | Operator::I64TruncF32S => {
            let val = state.pop1();
            state.push1(builder.ins().fcvt_to_sint(I64, val));
        }
        Operator::I32TruncF64S | Operator::I32TruncF32S => {
            let val = state.pop1();
            state.push1(builder.ins().fcvt_to_sint(I32, val));
        }
        Operator::I64TruncF64U | Operator::I64TruncF32U => {
            let val = state.pop1();
            state.push1(builder.ins().fcvt_to_uint(I64, val));
        }
        Operator::I32TruncF64U | Operator::I32TruncF32U => {
            let val = state.pop1();
            state.push1(builder.ins().fcvt_to_uint(I32, val));
        }
        Operator::I64TruncSatF64S | Operator::I64TruncSatF32S => {
            let val = state.pop1();
            state.push1(builder.ins().fcvt_to_sint_sat(I64, val));
        }
        Operator::I32TruncSatF64S | Operator::I32TruncSatF32S => {
            let val = state.pop1();
            state.push1(builder.ins().fcvt_to_sint_sat(I32, val));
        }
        Operator::I64TruncSatF64U | Operator::I64TruncSatF32U => {
            let val = state.pop1();
            state.push1(builder.ins().fcvt_to_uint_sat(I64, val));
        }
        Operator::I32TruncSatF64U | Operator::I32TruncSatF32U => {
            let val = state.pop1();
            state.push1(builder.ins().fcvt_to_uint_sat(I32, val));
        }
        Operator::F32ReinterpretI32 => {
            let val = state.pop1();
            state.push1(builder.ins().bitcast(F32, val));
        }
        Operator::F64ReinterpretI64 => {
            let val = state.pop1();
            state.push1(builder.ins().bitcast(F64, val));
        }
        Operator::I32ReinterpretF32 => {
            let val = state.pop1();
            state.push1(builder.ins().bitcast(I32, val));
        }
        Operator::I64ReinterpretF64 => {
            let val = state.pop1();
            state.push1(builder.ins().bitcast(I64, val));
        }
        Operator::I32Extend8S => {
            let val = state.pop1();
            state.push1(builder.ins().ireduce(I8, val));
            let val = state.pop1();
            state.push1(builder.ins().sextend(I32, val));
        }
        Operator::I32Extend16S => {
            let val = state.pop1();
            state.push1(builder.ins().ireduce(I16, val));
            let val = state.pop1();
            state.push1(builder.ins().sextend(I32, val));
        }
        Operator::I64Extend8S => {
            let val = state.pop1();
            state.push1(builder.ins().ireduce(I8, val));
            let val = state.pop1();
            state.push1(builder.ins().sextend(I64, val));
        }
        Operator::I64Extend16S => {
            let val = state.pop1();
            state.push1(builder.ins().ireduce(I16, val));
            let val = state.pop1();
            state.push1(builder.ins().sextend(I64, val));
        }
        Operator::I64Extend32S => {
            let val = state.pop1();
            state.push1(builder.ins().ireduce(I32, val));
            let val = state.pop1();
            state.push1(builder.ins().sextend(I64, val));
        }
        /****************************** Binary Operators ************************************/
        Operator::I32Add | Operator::I64Add => {
            let (arg1, arg2) = state.pop2();
            state.push1(builder.ins().iadd(arg1, arg2));
        }
        Operator::I32And | Operator::I64And | Operator::V128And => {
            let (arg1, arg2) = state.pop2();
            state.push1(builder.ins().band(arg1, arg2));
        }
        Operator::I32Or | Operator::I64Or | Operator::V128Or => {
            let (arg1, arg2) = state.pop2();
            state.push1(builder.ins().bor(arg1, arg2));
        }
        Operator::I32Xor | Operator::I64Xor | Operator::V128Xor => {
            let (arg1, arg2) = state.pop2();
            state.push1(builder.ins().bxor(arg1, arg2));
        }
        Operator::I32Shl | Operator::I64Shl => {
            let (arg1, arg2) = state.pop2();
            state.push1(builder.ins().ishl(arg1, arg2));
        }
        Operator::I32ShrS | Operator::I64ShrS => {
            let (arg1, arg2) = state.pop2();
            state.push1(builder.ins().sshr(arg1, arg2));
        }
        Operator::I32ShrU | Operator::I64ShrU => {
            let (arg1, arg2) = state.pop2();
            state.push1(builder.ins().ushr(arg1, arg2));
        }
        Operator::I32Rotl | Operator::I64Rotl => {
            let (arg1, arg2) = state.pop2();
            state.push1(builder.ins().rotl(arg1, arg2));
        }
        Operator::I32Rotr | Operator::I64Rotr => {
            let (arg1, arg2) = state.pop2();
            state.push1(builder.ins().rotr(arg1, arg2));
        }
        Operator::F32Add | Operator::F64Add => {
            let (arg1, arg2) = state.pop2();
            state.push1(builder.ins().fadd(arg1, arg2));
        }
        Operator::I32Sub | Operator::I64Sub => {
            let (arg1, arg2) = state.pop2();
            state.push1(builder.ins().isub(arg1, arg2));
        }
        Operator::F32Sub | Operator::F64Sub => {
            let (arg1, arg2) = state.pop2();
            state.push1(builder.ins().fsub(arg1, arg2));
        }
        Operator::I32Mul | Operator::I64Mul => {
            let (arg1, arg2) = state.pop2();
            state.push1(builder.ins().imul(arg1, arg2));
        }
        Operator::F32Mul | Operator::F64Mul => {
            let (arg1, arg2) = state.pop2();
            state.push1(builder.ins().fmul(arg1, arg2));
        }
        Operator::F32Div | Operator::F64Div => {
            let (arg1, arg2) = state.pop2();
            state.push1(builder.ins().fdiv(arg1, arg2));
        }
        Operator::I32DivS | Operator::I64DivS => {
            let (arg1, arg2) = state.pop2();
            state.push1(builder.ins().sdiv(arg1, arg2));
        }
        Operator::I32DivU | Operator::I64DivU => {
            let (arg1, arg2) = state.pop2();
            state.push1(builder.ins().udiv(arg1, arg2));
        }
        Operator::I32RemS | Operator::I64RemS => {
            let (arg1, arg2) = state.pop2();
            state.push1(builder.ins().srem(arg1, arg2));
        }
        Operator::I32RemU | Operator::I64RemU => {
            let (arg1, arg2) = state.pop2();
            state.push1(builder.ins().urem(arg1, arg2));
        }
        Operator::F32Min | Operator::F64Min => {
            let (arg1, arg2) = state.pop2();
            state.push1(builder.ins().fmin(arg1, arg2));
        }
        Operator::F32Max | Operator::F64Max => {
            let (arg1, arg2) = state.pop2();
            state.push1(builder.ins().fmax(arg1, arg2));
        }
        Operator::F32Copysign | Operator::F64Copysign => {
            let (arg1, arg2) = state.pop2();
            state.push1(builder.ins().fcopysign(arg1, arg2));
        }
        /**************************** Comparison Operators **********************************/
        Operator::I32LtS | Operator::I64LtS => {
            translate_icmp(IntCC::SignedLessThan, builder, state)
        }
        Operator::I32LtU | Operator::I64LtU => {
            translate_icmp(IntCC::UnsignedLessThan, builder, state)
        }
        Operator::I32LeS | Operator::I64LeS => {
            translate_icmp(IntCC::SignedLessThanOrEqual, builder, state)
        }
        Operator::I32LeU | Operator::I64LeU => {
            translate_icmp(IntCC::UnsignedLessThanOrEqual, builder, state)
        }
        Operator::I32GtS | Operator::I64GtS => {
            translate_icmp(IntCC::SignedGreaterThan, builder, state)
        }
        Operator::I32GtU | Operator::I64GtU => {
            translate_icmp(IntCC::UnsignedGreaterThan, builder, state)
        }
        Operator::I32GeS | Operator::I64GeS => {
            translate_icmp(IntCC::SignedGreaterThanOrEqual, builder, state)
        }
        Operator::I32GeU | Operator::I64GeU => {
            translate_icmp(IntCC::UnsignedGreaterThanOrEqual, builder, state)
        }
        Operator::I32Eqz | Operator::I64Eqz => {
            let arg = state.pop1();
            let val = builder.ins().icmp_imm(IntCC::Equal, arg, 0);
            state.push1(builder.ins().bint(I32, val));
        }
        Operator::I32Eq | Operator::I64Eq => translate_icmp(IntCC::Equal, builder, state),
        Operator::F32Eq | Operator::F64Eq => translate_fcmp(FloatCC::Equal, builder, state),
        Operator::I32Ne | Operator::I64Ne => translate_icmp(IntCC::NotEqual, builder, state),
        Operator::F32Ne | Operator::F64Ne => translate_fcmp(FloatCC::NotEqual, builder, state),
        Operator::F32Gt | Operator::F64Gt => translate_fcmp(FloatCC::GreaterThan, builder, state),
        Operator::F32Ge | Operator::F64Ge => {
            translate_fcmp(FloatCC::GreaterThanOrEqual, builder, state)
        }
        Operator::F32Lt | Operator::F64Lt => translate_fcmp(FloatCC::LessThan, builder, state),
        Operator::F32Le | Operator::F64Le => {
            translate_fcmp(FloatCC::LessThanOrEqual, builder, state)
        }
        Operator::RefNull => state.push1(builder.ins().null(environ.reference_type())),
        Operator::RefIsNull => {
            let arg = state.pop1();
            let val = builder.ins().is_null(arg);
            let val_int = builder.ins().bint(I32, val);
            state.push1(val_int);
        }
        Operator::RefFunc { function_index } => {
            state.push1(environ.translate_ref_func(builder.cursor(), *function_index)?);
        }
        Operator::AtomicNotify { .. }
        | Operator::I32AtomicWait { .. }
        | Operator::I64AtomicWait { .. }
        | Operator::I32AtomicLoad { .. }
        | Operator::I64AtomicLoad { .. }
        | Operator::I32AtomicLoad8U { .. }
        | Operator::I32AtomicLoad16U { .. }
        | Operator::I64AtomicLoad8U { .. }
        | Operator::I64AtomicLoad16U { .. }
        | Operator::I64AtomicLoad32U { .. }
        | Operator::I32AtomicStore { .. }
        | Operator::I64AtomicStore { .. }
        | Operator::I32AtomicStore8 { .. }
        | Operator::I32AtomicStore16 { .. }
        | Operator::I64AtomicStore8 { .. }
        | Operator::I64AtomicStore16 { .. }
        | Operator::I64AtomicStore32 { .. }
        | Operator::I32AtomicRmwAdd { .. }
        | Operator::I64AtomicRmwAdd { .. }
        | Operator::I32AtomicRmw8AddU { .. }
        | Operator::I32AtomicRmw16AddU { .. }
        | Operator::I64AtomicRmw8AddU { .. }
        | Operator::I64AtomicRmw16AddU { .. }
        | Operator::I64AtomicRmw32AddU { .. }
        | Operator::I32AtomicRmwSub { .. }
        | Operator::I64AtomicRmwSub { .. }
        | Operator::I32AtomicRmw8SubU { .. }
        | Operator::I32AtomicRmw16SubU { .. }
        | Operator::I64AtomicRmw8SubU { .. }
        | Operator::I64AtomicRmw16SubU { .. }
        | Operator::I64AtomicRmw32SubU { .. }
        | Operator::I32AtomicRmwAnd { .. }
        | Operator::I64AtomicRmwAnd { .. }
        | Operator::I32AtomicRmw8AndU { .. }
        | Operator::I32AtomicRmw16AndU { .. }
        | Operator::I64AtomicRmw8AndU { .. }
        | Operator::I64AtomicRmw16AndU { .. }
        | Operator::I64AtomicRmw32AndU { .. }
        | Operator::I32AtomicRmwOr { .. }
        | Operator::I64AtomicRmwOr { .. }
        | Operator::I32AtomicRmw8OrU { .. }
        | Operator::I32AtomicRmw16OrU { .. }
        | Operator::I64AtomicRmw8OrU { .. }
        | Operator::I64AtomicRmw16OrU { .. }
        | Operator::I64AtomicRmw32OrU { .. }
        | Operator::I32AtomicRmwXor { .. }
        | Operator::I64AtomicRmwXor { .. }
        | Operator::I32AtomicRmw8XorU { .. }
        | Operator::I32AtomicRmw16XorU { .. }
        | Operator::I64AtomicRmw8XorU { .. }
        | Operator::I64AtomicRmw16XorU { .. }
        | Operator::I64AtomicRmw32XorU { .. }
        | Operator::I32AtomicRmwXchg { .. }
        | Operator::I64AtomicRmwXchg { .. }
        | Operator::I32AtomicRmw8XchgU { .. }
        | Operator::I32AtomicRmw16XchgU { .. }
        | Operator::I64AtomicRmw8XchgU { .. }
        | Operator::I64AtomicRmw16XchgU { .. }
        | Operator::I64AtomicRmw32XchgU { .. }
        | Operator::I32AtomicRmwCmpxchg { .. }
        | Operator::I64AtomicRmwCmpxchg { .. }
        | Operator::I32AtomicRmw8CmpxchgU { .. }
        | Operator::I32AtomicRmw16CmpxchgU { .. }
        | Operator::I64AtomicRmw8CmpxchgU { .. }
        | Operator::I64AtomicRmw16CmpxchgU { .. }
        | Operator::I64AtomicRmw32CmpxchgU { .. }
        | Operator::AtomicFence { .. } => {
            return Err(wasm_unsupported!("proposed thread operator {:?}", op));
        }
        Operator::MemoryCopy => {
            // The WebAssembly MVP only supports one linear memory and
            // wasmparser will ensure that the memory indices specified are
            // zero.
            let heap_index = MemoryIndex::from_u32(0);
            let heap = state.get_heap(builder.func, 0, environ)?;
            let len = state.pop1();
            let src = state.pop1();
            let dest = state.pop1();
            environ.translate_memory_copy(builder.cursor(), heap_index, heap, dest, src, len)?;
        }
        Operator::MemoryFill => {
            // The WebAssembly MVP only supports one linear memory and
            // wasmparser will ensure that the memory index specified is
            // zero.
            let heap_index = MemoryIndex::from_u32(0);
            let heap = state.get_heap(builder.func, 0, environ)?;
            let len = state.pop1();
            let val = state.pop1();
            let dest = state.pop1();
            environ.translate_memory_fill(builder.cursor(), heap_index, heap, dest, val, len)?;
        }
        Operator::MemoryInit { segment } => {
            // The WebAssembly MVP only supports one linear memory and
            // wasmparser will ensure that the memory index specified is
            // zero.
            let heap_index = MemoryIndex::from_u32(0);
            let heap = state.get_heap(builder.func, 0, environ)?;
            let len = state.pop1();
            let src = state.pop1();
            let dest = state.pop1();
            environ.translate_memory_init(
                builder.cursor(),
                heap_index,
                heap,
                *segment,
                dest,
                src,
                len,
            )?;
        }
        Operator::DataDrop { segment } => {
            environ.translate_data_drop(builder.cursor(), *segment)?;
        }
        Operator::TableSize { table: index } => {
            let table = state.get_table(builder.func, *index, environ)?;
            state.push1(environ.translate_table_size(
                builder.cursor(),
                TableIndex::from_u32(*index),
                table,
            )?);
        }
        Operator::TableGrow { table } => {
            let delta = state.pop1();
            let init_value = state.pop1();
            state.push1(environ.translate_table_grow(
                builder.cursor(),
                *table,
                delta,
                init_value,
            )?);
        }
        Operator::TableGet { table } => {
            let index = state.pop1();
            state.push1(environ.translate_table_get(builder.cursor(), *table, index)?);
        }
        Operator::TableSet { table } => {
            let value = state.pop1();
            let index = state.pop1();
            environ.translate_table_set(builder.cursor(), *table, value, index)?;
        }
        Operator::TableCopy {
            dst_table: dst_table_index,
            src_table: src_table_index,
        } => {
            let dst_table = state.get_table(builder.func, *dst_table_index, environ)?;
            let src_table = state.get_table(builder.func, *src_table_index, environ)?;
            let len = state.pop1();
            let src = state.pop1();
            let dest = state.pop1();
            environ.translate_table_copy(
                builder.cursor(),
                TableIndex::from_u32(*dst_table_index),
                dst_table,
                TableIndex::from_u32(*src_table_index),
                src_table,
                dest,
                src,
                len,
            )?;
        }
        Operator::TableFill { table } => {
            let len = state.pop1();
            let val = state.pop1();
            let dest = state.pop1();
            environ.translate_table_fill(builder.cursor(), *table, dest, val, len)?;
        }
        Operator::TableInit {
            segment,
            table: table_index,
        } => {
            let table = state.get_table(builder.func, *table_index, environ)?;
            let len = state.pop1();
            let src = state.pop1();
            let dest = state.pop1();
            environ.translate_table_init(
                builder.cursor(),
                *segment,
                TableIndex::from_u32(*table_index),
                table,
                dest,
                src,
                len,
            )?;
        }
        Operator::ElemDrop { segment } => {
            environ.translate_elem_drop(builder.cursor(), *segment)?;
        }
        Operator::V128Const { value } => {
            let data = value.bytes().to_vec().into();
            let handle = builder.func.dfg.constants.insert(data);
            let value = builder.ins().vconst(I8X16, handle);
            // the v128.const is typed in CLIF as a I8x16 but raw_bitcast to a different type before use
            state.push1(value)
        }
        Operator::I8x16Splat | Operator::I16x8Splat => {
            let reduced = builder.ins().ireduce(type_of(op).lane_type(), state.pop1());
            let splatted = builder.ins().splat(type_of(op), reduced);
            state.push1(splatted)
        }
        Operator::I32x4Splat
        | Operator::I64x2Splat
        | Operator::F32x4Splat
        | Operator::F64x2Splat => {
            let splatted = builder.ins().splat(type_of(op), state.pop1());
            state.push1(splatted)
        }
        Operator::V8x16LoadSplat {
            memarg: MemoryImmediate { flags: _, offset },
        }
        | Operator::V16x8LoadSplat {
            memarg: MemoryImmediate { flags: _, offset },
        }
        | Operator::V32x4LoadSplat {
            memarg: MemoryImmediate { flags: _, offset },
        }
        | Operator::V64x2LoadSplat {
            memarg: MemoryImmediate { flags: _, offset },
        } => {
            // TODO: For spec compliance, this is initially implemented as a combination of `load +
            // splat` but could be implemented eventually as a single instruction (`load_splat`).
            // See https://github.com/bytecodealliance/cranelift/issues/1348.
            translate_load(
                *offset,
                ir::Opcode::Load,
                type_of(op).lane_type(),
                builder,
                state,
                environ,
            )?;
            let splatted = builder.ins().splat(type_of(op), state.pop1());
            state.push1(splatted)
        }
        Operator::I8x16ExtractLaneS { lane } | Operator::I16x8ExtractLaneS { lane } => {
            let vector = pop1_with_bitcast(state, type_of(op), builder);
            let extracted = builder.ins().extractlane(vector, lane.clone());
            state.push1(builder.ins().sextend(I32, extracted))
        }
        Operator::I8x16ExtractLaneU { lane } | Operator::I16x8ExtractLaneU { lane } => {
            let vector = pop1_with_bitcast(state, type_of(op), builder);
            state.push1(builder.ins().extractlane(vector, lane.clone()));
            // on x86, PEXTRB zeroes the upper bits of the destination register of extractlane so uextend is elided; of course, this depends on extractlane being legalized to a PEXTRB
        }
        Operator::I32x4ExtractLane { lane }
        | Operator::I64x2ExtractLane { lane }
        | Operator::F32x4ExtractLane { lane }
        | Operator::F64x2ExtractLane { lane } => {
            let vector = pop1_with_bitcast(state, type_of(op), builder);
            state.push1(builder.ins().extractlane(vector, lane.clone()))
        }
        Operator::I8x16ReplaceLane { lane }
        | Operator::I16x8ReplaceLane { lane }
        | Operator::I32x4ReplaceLane { lane }
        | Operator::I64x2ReplaceLane { lane }
        | Operator::F32x4ReplaceLane { lane }
        | Operator::F64x2ReplaceLane { lane } => {
            let (vector, replacement_value) = state.pop2();
            let original_vector_type = builder.func.dfg.value_type(vector);
            let vector = optionally_bitcast_vector(vector, type_of(op), builder);
            let replaced_vector = builder
                .ins()
                .insertlane(vector, lane.clone(), replacement_value);
            state.push1(optionally_bitcast_vector(
                replaced_vector,
                original_vector_type,
                builder,
            ))
        }
        Operator::V8x16Shuffle { lanes, .. } => {
            let (a, b) = pop2_with_bitcast(state, I8X16, builder);
            let lanes = ConstantData::from(lanes.as_ref());
            let mask = builder.func.dfg.immediates.push(lanes);
            let shuffled = builder.ins().shuffle(a, b, mask);
            state.push1(shuffled)
            // At this point the original types of a and b are lost; users of this value (i.e. this
            // WASM-to-CLIF translator) may need to raw_bitcast for type-correctness. This is due
            // to WASM using the less specific v128 type for certain operations and more specific
            // types (e.g. i8x16) for others.
        }
        Operator::I8x16Add | Operator::I16x8Add | Operator::I32x4Add | Operator::I64x2Add => {
            let (a, b) = pop2_with_bitcast(state, type_of(op), builder);
            state.push1(builder.ins().iadd(a, b))
        }
        Operator::I8x16AddSaturateS | Operator::I16x8AddSaturateS => {
            let (a, b) = pop2_with_bitcast(state, type_of(op), builder);
            state.push1(builder.ins().sadd_sat(a, b))
        }
        Operator::I8x16AddSaturateU | Operator::I16x8AddSaturateU => {
            let (a, b) = pop2_with_bitcast(state, type_of(op), builder);
            state.push1(builder.ins().uadd_sat(a, b))
        }
        Operator::I8x16Sub | Operator::I16x8Sub | Operator::I32x4Sub | Operator::I64x2Sub => {
            let (a, b) = pop2_with_bitcast(state, type_of(op), builder);
            state.push1(builder.ins().isub(a, b))
        }
        Operator::I8x16SubSaturateS | Operator::I16x8SubSaturateS => {
            let (a, b) = pop2_with_bitcast(state, type_of(op), builder);
            state.push1(builder.ins().ssub_sat(a, b))
        }
        Operator::I8x16SubSaturateU | Operator::I16x8SubSaturateU => {
            let (a, b) = pop2_with_bitcast(state, type_of(op), builder);
            state.push1(builder.ins().usub_sat(a, b))
        }
        Operator::I8x16Neg | Operator::I16x8Neg | Operator::I32x4Neg | Operator::I64x2Neg => {
            let a = pop1_with_bitcast(state, type_of(op), builder);
            state.push1(builder.ins().ineg(a))
        }
        Operator::I16x8Mul | Operator::I32x4Mul => {
            let (a, b) = pop2_with_bitcast(state, type_of(op), builder);
            state.push1(builder.ins().imul(a, b))
        }
        Operator::V128AndNot => {
            let (a, b) = pop2_with_bitcast(state, type_of(op), builder);
            state.push1(builder.ins().band_not(a, b))
        }
        Operator::V128Not => {
            let a = state.pop1();
            state.push1(builder.ins().bnot(a));
        }
        Operator::I16x8Shl | Operator::I32x4Shl | Operator::I64x2Shl => {
            let (a, b) = state.pop2();
            let bitcast_a = optionally_bitcast_vector(a, type_of(op), builder);
            let bitwidth = i64::from(builder.func.dfg.value_type(a).bits());
            // The spec expects to shift with `b mod lanewidth`; so, e.g., for 16 bit lane-width
            // we do `b AND 15`; this means fewer instructions than `iconst + urem`.
            let b_mod_bitwidth = builder.ins().band_imm(b, bitwidth - 1);
            state.push1(builder.ins().ishl(bitcast_a, b_mod_bitwidth))
        }
        Operator::I16x8ShrU | Operator::I32x4ShrU | Operator::I64x2ShrU => {
            let (a, b) = state.pop2();
            let bitcast_a = optionally_bitcast_vector(a, type_of(op), builder);
            let bitwidth = i64::from(builder.func.dfg.value_type(a).bits());
            // The spec expects to shift with `b mod lanewidth`; so, e.g., for 16 bit lane-width
            // we do `b AND 15`; this means fewer instructions than `iconst + urem`.
            let b_mod_bitwidth = builder.ins().band_imm(b, bitwidth - 1);
            state.push1(builder.ins().ushr(bitcast_a, b_mod_bitwidth))
        }
        Operator::I16x8ShrS | Operator::I32x4ShrS => {
            let (a, b) = state.pop2();
            let bitcast_a = optionally_bitcast_vector(a, type_of(op), builder);
            let bitwidth = i64::from(builder.func.dfg.value_type(a).bits());
            // The spec expects to shift with `b mod lanewidth`; so, e.g., for 16 bit lane-width
            // we do `b AND 15`; this means fewer instructions than `iconst + urem`.
            let b_mod_bitwidth = builder.ins().band_imm(b, bitwidth - 1);
            state.push1(builder.ins().sshr(bitcast_a, b_mod_bitwidth))
        }
        Operator::V128Bitselect => {
            let (a, b, c) = state.pop3();
            let bitcast_a = optionally_bitcast_vector(a, I8X16, builder);
            let bitcast_b = optionally_bitcast_vector(b, I8X16, builder);
            let bitcast_c = optionally_bitcast_vector(c, I8X16, builder);
            // The CLIF operand ordering is slightly different and the types of all three
            // operands must match (hence the bitcast).
            state.push1(builder.ins().bitselect(bitcast_c, bitcast_a, bitcast_b))
        }
        Operator::I8x16AnyTrue
        | Operator::I16x8AnyTrue
        | Operator::I32x4AnyTrue
        | Operator::I64x2AnyTrue => {
            let a = pop1_with_bitcast(state, type_of(op), builder);
            let bool_result = builder.ins().vany_true(a);
            state.push1(builder.ins().bint(I32, bool_result))
        }
        Operator::I8x16AllTrue
        | Operator::I16x8AllTrue
        | Operator::I32x4AllTrue
        | Operator::I64x2AllTrue => {
            let a = pop1_with_bitcast(state, type_of(op), builder);
            let bool_result = builder.ins().vall_true(a);
            state.push1(builder.ins().bint(I32, bool_result))
        }
        Operator::I8x16Eq | Operator::I16x8Eq | Operator::I32x4Eq => {
            translate_vector_icmp(IntCC::Equal, type_of(op), builder, state)
        }
        Operator::I8x16Ne | Operator::I16x8Ne | Operator::I32x4Ne => {
            translate_vector_icmp(IntCC::NotEqual, type_of(op), builder, state)
        }
        Operator::I8x16GtS | Operator::I16x8GtS | Operator::I32x4GtS => {
            translate_vector_icmp(IntCC::SignedGreaterThan, type_of(op), builder, state)
        }
        Operator::I8x16LtS | Operator::I16x8LtS | Operator::I32x4LtS => {
            translate_vector_icmp(IntCC::SignedLessThan, type_of(op), builder, state)
        }
        Operator::I8x16GtU | Operator::I16x8GtU | Operator::I32x4GtU => {
            translate_vector_icmp(IntCC::UnsignedGreaterThan, type_of(op), builder, state)
        }
        Operator::I8x16LtU | Operator::I16x8LtU | Operator::I32x4LtU => {
            translate_vector_icmp(IntCC::UnsignedLessThan, type_of(op), builder, state)
        }
        Operator::I8x16GeS | Operator::I16x8GeS | Operator::I32x4GeS => {
            translate_vector_icmp(IntCC::SignedGreaterThanOrEqual, type_of(op), builder, state)
        }
        Operator::I8x16LeS | Operator::I16x8LeS | Operator::I32x4LeS => {
            translate_vector_icmp(IntCC::SignedLessThanOrEqual, type_of(op), builder, state)
        }
        Operator::I8x16GeU | Operator::I16x8GeU | Operator::I32x4GeU => translate_vector_icmp(
            IntCC::UnsignedGreaterThanOrEqual,
            type_of(op),
            builder,
            state,
        ),
        Operator::I8x16LeU | Operator::I16x8LeU | Operator::I32x4LeU => {
            translate_vector_icmp(IntCC::UnsignedLessThanOrEqual, type_of(op), builder, state)
        }
        Operator::F32x4Eq | Operator::F64x2Eq => {
            translate_vector_fcmp(FloatCC::Equal, type_of(op), builder, state)
        }
        Operator::F32x4Ne | Operator::F64x2Ne => {
            translate_vector_fcmp(FloatCC::NotEqual, type_of(op), builder, state)
        }
        Operator::F32x4Lt | Operator::F64x2Lt => {
            translate_vector_fcmp(FloatCC::LessThan, type_of(op), builder, state)
        }
        Operator::F32x4Gt | Operator::F64x2Gt => {
            translate_vector_fcmp(FloatCC::GreaterThan, type_of(op), builder, state)
        }
        Operator::F32x4Le | Operator::F64x2Le => {
            translate_vector_fcmp(FloatCC::LessThanOrEqual, type_of(op), builder, state)
        }
        Operator::F32x4Ge | Operator::F64x2Ge => {
            translate_vector_fcmp(FloatCC::GreaterThanOrEqual, type_of(op), builder, state)
        }
        Operator::F32x4Add | Operator::F64x2Add => {
            let (a, b) = pop2_with_bitcast(state, type_of(op), builder);
            state.push1(builder.ins().fadd(a, b))
        }
        Operator::F32x4Sub | Operator::F64x2Sub => {
            let (a, b) = pop2_with_bitcast(state, type_of(op), builder);
            state.push1(builder.ins().fsub(a, b))
        }
        Operator::F32x4Mul | Operator::F64x2Mul => {
            let (a, b) = pop2_with_bitcast(state, type_of(op), builder);
            state.push1(builder.ins().fmul(a, b))
        }
        Operator::F32x4Div | Operator::F64x2Div => {
            let (a, b) = pop2_with_bitcast(state, type_of(op), builder);
            state.push1(builder.ins().fdiv(a, b))
        }
        Operator::F32x4Max | Operator::F64x2Max => {
            let (a, b) = pop2_with_bitcast(state, type_of(op), builder);
            state.push1(builder.ins().fmax(a, b))
        }
        Operator::F32x4Min | Operator::F64x2Min => {
            let (a, b) = pop2_with_bitcast(state, type_of(op), builder);
            state.push1(builder.ins().fmin(a, b))
        }
        Operator::F32x4Sqrt | Operator::F64x2Sqrt => {
            let a = pop1_with_bitcast(state, type_of(op), builder);
            state.push1(builder.ins().sqrt(a))
        }
        Operator::F32x4Neg | Operator::F64x2Neg => {
            let a = pop1_with_bitcast(state, type_of(op), builder);
            state.push1(builder.ins().fneg(a))
        }
        Operator::F32x4Abs | Operator::F64x2Abs => {
            let a = pop1_with_bitcast(state, type_of(op), builder);
            state.push1(builder.ins().fabs(a))
        }
        Operator::I8x16Shl
        | Operator::I8x16ShrS
        | Operator::I8x16ShrU
        | Operator::I8x16Mul
        | Operator::I64x2Mul
        | Operator::I64x2ShrS
        | Operator::I32x4TruncSatF32x4S
        | Operator::I32x4TruncSatF32x4U
        | Operator::I64x2TruncSatF64x2S
        | Operator::I64x2TruncSatF64x2U
        | Operator::F32x4ConvertI32x4S
        | Operator::F32x4ConvertI32x4U
        | Operator::F64x2ConvertI64x2S
        | Operator::F64x2ConvertI64x2U { .. }
        | Operator::I8x16NarrowI16x8S { .. }
        | Operator::I8x16NarrowI16x8U { .. }
        | Operator::I16x8NarrowI32x4S { .. }
        | Operator::I16x8NarrowI32x4U { .. }
        | Operator::I16x8WidenLowI8x16S { .. }
        | Operator::I16x8WidenHighI8x16S { .. }
        | Operator::I16x8WidenLowI8x16U { .. }
        | Operator::I16x8WidenHighI8x16U { .. }
        | Operator::I32x4WidenLowI16x8S { .. }
        | Operator::I32x4WidenHighI16x8S { .. }
        | Operator::I32x4WidenLowI16x8U { .. }
        | Operator::I32x4WidenHighI16x8U { .. }
        | Operator::V8x16Swizzle
        | Operator::I16x8Load8x8S { .. }
        | Operator::I16x8Load8x8U { .. }
        | Operator::I32x4Load16x4S { .. }
        | Operator::I32x4Load16x4U { .. }
        | Operator::I64x2Load32x2S { .. }
        | Operator::I64x2Load32x2U { .. }
        | Operator::I8x16RoundingAverageU { .. }
        | Operator::I16x8RoundingAverageU { .. } => {
            return Err(wasm_unsupported!("proposed SIMD operator {:?}", op));
        }
    };
    Ok(())
}

// Clippy warns us of some fields we are deliberately ignoring
#[cfg_attr(feature = "cargo-clippy", allow(clippy::unneeded_field_pattern))]
/// Deals with a Wasm instruction located in an unreachable portion of the code. Most of them
/// are dropped but special ones like `End` or `Else` signal the potential end of the unreachable
/// portion so the translation state must be updated accordingly.
fn translate_unreachable_operator<FE: FuncEnvironment + ?Sized>(
    module_translation_state: &ModuleTranslationState,
    op: &Operator,
    builder: &mut FunctionBuilder,
    state: &mut FuncTranslationState,
    environ: &mut FE,
) -> WasmResult<()> {
    debug_assert!(!state.reachable);
    match *op {
        Operator::If { ty } => {
            // Push a placeholder control stack entry. The if isn't reachable,
            // so we don't have any branches anywhere.
            state.push_if(
                ir::Block::reserved_value(),
                ElseData::NoElse {
                    branch_inst: ir::Inst::reserved_value(),
                },
                0,
                0,
                ty,
            );
        }
        Operator::Loop { ty: _ } | Operator::Block { ty: _ } => {
            state.push_block(ir::Block::reserved_value(), 0, 0);
        }
        Operator::Else => {
            let i = state.control_stack.len() - 1;
            match state.control_stack[i] {
                ControlStackFrame::If {
                    ref else_data,
                    head_is_reachable,
                    ref mut consequent_ends_reachable,
                    blocktype,
                    ..
                } => {
                    debug_assert!(consequent_ends_reachable.is_none());
                    *consequent_ends_reachable = Some(state.reachable);

                    if head_is_reachable {
                        // We have a branch from the head of the `if` to the `else`.
                        state.reachable = true;

                        let else_block = match *else_data {
                            ElseData::NoElse { branch_inst } => {
                                let (params, _results) =
                                    blocktype_params_results(module_translation_state, blocktype)?;
                                let else_block = block_with_params(builder, params, environ)?;

                                // We change the target of the branch instruction.
                                builder.change_jump_destination(branch_inst, else_block);
                                builder.seal_block(else_block);
                                else_block
                            }
                            ElseData::WithElse { else_block } => else_block,
                        };

                        builder.switch_to_block(else_block);

                        // Again, no need to push the parameters for the `else`,
                        // since we already did when we saw the original `if`. See
                        // the comment for translating `Operator::Else` in
                        // `translate_operator` for details.
                    }
                }
                _ => unreachable!(),
            }
        }
        Operator::End => {
            let stack = &mut state.stack;
            let control_stack = &mut state.control_stack;
            let frame = control_stack.pop().unwrap();

            // Now we have to split off the stack the values not used
            // by unreachable code that hasn't been translated
            stack.truncate(frame.original_stack_size());

            let reachable_anyway = match frame {
                // If it is a loop we also have to seal the body loop block
                ControlStackFrame::Loop { header, .. } => {
                    builder.seal_block(header);
                    // And loops can't have branches to the end.
                    false
                }
                // If we never set `consequent_ends_reachable` then that means
                // we are finishing the consequent now, and there was no
                // `else`. Whether the following block is reachable depends only
                // on if the head was reachable.
                ControlStackFrame::If {
                    head_is_reachable,
                    consequent_ends_reachable: None,
                    ..
                } => head_is_reachable,
                // Since we are only in this function when in unreachable code,
                // we know that the alternative just ended unreachable. Whether
                // the following block is reachable depends on if the consequent
                // ended reachable or not.
                ControlStackFrame::If {
                    head_is_reachable,
                    consequent_ends_reachable: Some(consequent_ends_reachable),
                    ..
                } => head_is_reachable && consequent_ends_reachable,
                // All other control constructs are already handled.
                _ => false,
            };

            if frame.exit_is_branched_to() || reachable_anyway {
                builder.switch_to_block(frame.following_code());
                builder.seal_block(frame.following_code());

                // And add the return values of the block but only if the next block is reachable
                // (which corresponds to testing if the stack depth is 1)
                stack.extend_from_slice(builder.block_params(frame.following_code()));
                state.reachable = true;
            }
        }
        _ => {
            // We don't translate because this is unreachable code
        }
    }

    Ok(())
}

/// Get the address+offset to use for a heap access.
fn get_heap_addr(
    heap: ir::Heap,
    addr32: ir::Value,
    offset: u32,
    addr_ty: Type,
    builder: &mut FunctionBuilder,
) -> (ir::Value, i32) {
    use core::cmp::min;

    let mut adjusted_offset = u64::from(offset);
    let offset_guard_size: u64 = builder.func.heaps[heap].offset_guard_size.into();

    // Generate `heap_addr` instructions that are friendly to CSE by checking offsets that are
    // multiples of the offset-guard size. Add one to make sure that we check the pointer itself
    // is in bounds.
    if offset_guard_size != 0 {
        adjusted_offset = adjusted_offset / offset_guard_size * offset_guard_size;
    }

    // For accesses on the outer skirts of the offset-guard pages, we expect that we get a trap
    // even if the access goes beyond the offset-guard pages. This is because the first byte
    // pointed to is inside the offset-guard pages.
    let check_size = min(u64::from(u32::MAX), 1 + adjusted_offset) as u32;
    let base = builder.ins().heap_addr(addr_ty, heap, addr32, check_size);

    // Native load/store instructions take a signed `Offset32` immediate, so adjust the base
    // pointer if necessary.
    if offset > i32::MAX as u32 {
        // Offset doesn't fit in the load/store instruction.
        let adj = builder.ins().iadd_imm(base, i64::from(i32::MAX) + 1);
        (adj, (offset - (i32::MAX as u32 + 1)) as i32)
    } else {
        (base, offset as i32)
    }
}

/// Translate a load instruction.
fn translate_load<FE: FuncEnvironment + ?Sized>(
    offset: u32,
    opcode: ir::Opcode,
    result_ty: Type,
    builder: &mut FunctionBuilder,
    state: &mut FuncTranslationState,
    environ: &mut FE,
) -> WasmResult<()> {
    let addr32 = state.pop1();
    // We don't yet support multiple linear memories.
    let heap = state.get_heap(builder.func, 0, environ)?;
    let (base, offset) = get_heap_addr(heap, addr32, offset, environ.pointer_type(), builder);
    // Note that we don't set `is_aligned` here, even if the load instruction's
    // alignment immediate says it's aligned, because WebAssembly's immediate
    // field is just a hint, while Cranelift's aligned flag needs a guarantee.
    let flags = MemFlags::new();
    let (load, dfg) = builder
        .ins()
        .Load(opcode, result_ty, flags, offset.into(), base);
    state.push1(dfg.first_result(load));
    Ok(())
}

/// Translate a store instruction.
fn translate_store<FE: FuncEnvironment + ?Sized>(
    offset: u32,
    opcode: ir::Opcode,
    builder: &mut FunctionBuilder,
    state: &mut FuncTranslationState,
    environ: &mut FE,
) -> WasmResult<()> {
    let (addr32, val) = state.pop2();
    let val_ty = builder.func.dfg.value_type(val);

    // We don't yet support multiple linear memories.
    let heap = state.get_heap(builder.func, 0, environ)?;
    let (base, offset) = get_heap_addr(heap, addr32, offset, environ.pointer_type(), builder);
    // See the comments in `translate_load` about the flags.
    let flags = MemFlags::new();
    builder
        .ins()
        .Store(opcode, val_ty, flags, offset.into(), val, base);
    Ok(())
}

fn translate_icmp(cc: IntCC, builder: &mut FunctionBuilder, state: &mut FuncTranslationState) {
    let (arg0, arg1) = state.pop2();
    let val = builder.ins().icmp(cc, arg0, arg1);
    state.push1(builder.ins().bint(I32, val));
}

fn translate_vector_icmp(
    cc: IntCC,
    needed_type: Type,
    builder: &mut FunctionBuilder,
    state: &mut FuncTranslationState,
) {
    let (a, b) = state.pop2();
    let bitcast_a = optionally_bitcast_vector(a, needed_type, builder);
    let bitcast_b = optionally_bitcast_vector(b, needed_type, builder);
    state.push1(builder.ins().icmp(cc, bitcast_a, bitcast_b))
}

fn translate_fcmp(cc: FloatCC, builder: &mut FunctionBuilder, state: &mut FuncTranslationState) {
    let (arg0, arg1) = state.pop2();
    let val = builder.ins().fcmp(cc, arg0, arg1);
    state.push1(builder.ins().bint(I32, val));
}

fn translate_vector_fcmp(
    cc: FloatCC,
    needed_type: Type,
    builder: &mut FunctionBuilder,
    state: &mut FuncTranslationState,
) {
    let (a, b) = state.pop2();
    let bitcast_a = optionally_bitcast_vector(a, needed_type, builder);
    let bitcast_b = optionally_bitcast_vector(b, needed_type, builder);
    state.push1(builder.ins().fcmp(cc, bitcast_a, bitcast_b))
}

fn translate_br_if(
    relative_depth: u32,
    builder: &mut FunctionBuilder,
    state: &mut FuncTranslationState,
) {
    let val = state.pop1();
    let (br_destination, inputs) = translate_br_if_args(relative_depth, state);

    // Bitcast any vector arguments to their default type, I8X16, before jumping.
    let destination_types = builder.func.dfg.block_param_types(br_destination);
    bitcast_arguments(inputs, &destination_types[..inputs.len()], builder);

    builder.ins().brnz(val, br_destination, inputs);

    let next_block = builder.create_block();
    builder.ins().jump(next_block, &[]);
    builder.seal_block(next_block); // The only predecessor is the current block.
    builder.switch_to_block(next_block);
}

fn translate_br_if_args(
    relative_depth: u32,
    state: &mut FuncTranslationState,
) -> (ir::Block, &mut [ir::Value]) {
    let i = state.control_stack.len() - 1 - (relative_depth as usize);
    let (return_count, br_destination) = {
        let frame = &mut state.control_stack[i];
        // The values returned by the branch are still available for the reachable
        // code that comes after it
        frame.set_branched_to_exit();
        let return_count = if frame.is_loop() {
            frame.num_param_values()
        } else {
            frame.num_return_values()
        };
        (return_count, frame.br_destination())
    };
    let inputs = state.peekn_mut(return_count);
    (br_destination, inputs)
}

/// Determine the returned value type of a WebAssembly operator
fn type_of(operator: &Operator) -> Type {
    match operator {
        Operator::V128Load { .. }
        | Operator::V128Store { .. }
        | Operator::V128Const { .. }
        | Operator::V128Not
        | Operator::V128And
        | Operator::V128AndNot
        | Operator::V128Or
        | Operator::V128Xor
        | Operator::V128Bitselect => I8X16, // default type representing V128

        Operator::V8x16Shuffle { .. }
        | Operator::I8x16Splat
        | Operator::V8x16LoadSplat { .. }
        | Operator::I8x16ExtractLaneS { .. }
        | Operator::I8x16ExtractLaneU { .. }
        | Operator::I8x16ReplaceLane { .. }
        | Operator::I8x16Eq
        | Operator::I8x16Ne
        | Operator::I8x16LtS
        | Operator::I8x16LtU
        | Operator::I8x16GtS
        | Operator::I8x16GtU
        | Operator::I8x16LeS
        | Operator::I8x16LeU
        | Operator::I8x16GeS
        | Operator::I8x16GeU
        | Operator::I8x16Neg
        | Operator::I8x16AnyTrue
        | Operator::I8x16AllTrue
        | Operator::I8x16Shl
        | Operator::I8x16ShrS
        | Operator::I8x16ShrU
        | Operator::I8x16Add
        | Operator::I8x16AddSaturateS
        | Operator::I8x16AddSaturateU
        | Operator::I8x16Sub
        | Operator::I8x16SubSaturateS
        | Operator::I8x16SubSaturateU
        | Operator::I8x16Mul => I8X16,

        Operator::I16x8Splat
        | Operator::V16x8LoadSplat { .. }
        | Operator::I16x8ExtractLaneS { .. }
        | Operator::I16x8ExtractLaneU { .. }
        | Operator::I16x8ReplaceLane { .. }
        | Operator::I16x8Eq
        | Operator::I16x8Ne
        | Operator::I16x8LtS
        | Operator::I16x8LtU
        | Operator::I16x8GtS
        | Operator::I16x8GtU
        | Operator::I16x8LeS
        | Operator::I16x8LeU
        | Operator::I16x8GeS
        | Operator::I16x8GeU
        | Operator::I16x8Neg
        | Operator::I16x8AnyTrue
        | Operator::I16x8AllTrue
        | Operator::I16x8Shl
        | Operator::I16x8ShrS
        | Operator::I16x8ShrU
        | Operator::I16x8Add
        | Operator::I16x8AddSaturateS
        | Operator::I16x8AddSaturateU
        | Operator::I16x8Sub
        | Operator::I16x8SubSaturateS
        | Operator::I16x8SubSaturateU
        | Operator::I16x8Mul => I16X8,

        Operator::I32x4Splat
        | Operator::V32x4LoadSplat { .. }
        | Operator::I32x4ExtractLane { .. }
        | Operator::I32x4ReplaceLane { .. }
        | Operator::I32x4Eq
        | Operator::I32x4Ne
        | Operator::I32x4LtS
        | Operator::I32x4LtU
        | Operator::I32x4GtS
        | Operator::I32x4GtU
        | Operator::I32x4LeS
        | Operator::I32x4LeU
        | Operator::I32x4GeS
        | Operator::I32x4GeU
        | Operator::I32x4Neg
        | Operator::I32x4AnyTrue
        | Operator::I32x4AllTrue
        | Operator::I32x4Shl
        | Operator::I32x4ShrS
        | Operator::I32x4ShrU
        | Operator::I32x4Add
        | Operator::I32x4Sub
        | Operator::I32x4Mul
        | Operator::F32x4ConvertI32x4S
        | Operator::F32x4ConvertI32x4U => I32X4,

        Operator::I64x2Splat
        | Operator::V64x2LoadSplat { .. }
        | Operator::I64x2ExtractLane { .. }
        | Operator::I64x2ReplaceLane { .. }
        | Operator::I64x2Neg
        | Operator::I64x2AnyTrue
        | Operator::I64x2AllTrue
        | Operator::I64x2Shl
        | Operator::I64x2ShrS
        | Operator::I64x2ShrU
        | Operator::I64x2Add
        | Operator::I64x2Sub
        | Operator::F64x2ConvertI64x2S
        | Operator::F64x2ConvertI64x2U => I64X2,

        Operator::F32x4Splat
        | Operator::F32x4ExtractLane { .. }
        | Operator::F32x4ReplaceLane { .. }
        | Operator::F32x4Eq
        | Operator::F32x4Ne
        | Operator::F32x4Lt
        | Operator::F32x4Gt
        | Operator::F32x4Le
        | Operator::F32x4Ge
        | Operator::F32x4Abs
        | Operator::F32x4Neg
        | Operator::F32x4Sqrt
        | Operator::F32x4Add
        | Operator::F32x4Sub
        | Operator::F32x4Mul
        | Operator::F32x4Div
        | Operator::F32x4Min
        | Operator::F32x4Max
        | Operator::I32x4TruncSatF32x4S
        | Operator::I32x4TruncSatF32x4U => F32X4,

        Operator::F64x2Splat
        | Operator::F64x2ExtractLane { .. }
        | Operator::F64x2ReplaceLane { .. }
        | Operator::F64x2Eq
        | Operator::F64x2Ne
        | Operator::F64x2Lt
        | Operator::F64x2Gt
        | Operator::F64x2Le
        | Operator::F64x2Ge
        | Operator::F64x2Abs
        | Operator::F64x2Neg
        | Operator::F64x2Sqrt
        | Operator::F64x2Add
        | Operator::F64x2Sub
        | Operator::F64x2Mul
        | Operator::F64x2Div
        | Operator::F64x2Min
        | Operator::F64x2Max
        | Operator::I64x2TruncSatF64x2S
        | Operator::I64x2TruncSatF64x2U => F64X2,

        _ => unimplemented!(
            "Currently only SIMD instructions are mapped to their return type; the \
             following instruction is not mapped: {:?}",
            operator
        ),
    }
}

/// Some SIMD operations only operate on I8X16 in CLIF; this will convert them to that type by
/// adding a raw_bitcast if necessary.
pub fn optionally_bitcast_vector(
    value: Value,
    needed_type: Type,
    builder: &mut FunctionBuilder,
) -> Value {
    if builder.func.dfg.value_type(value) != needed_type {
        builder.ins().raw_bitcast(needed_type, value)
    } else {
        value
    }
}

/// A helper for popping and bitcasting a single value; since SIMD values can lose their type by
/// using v128 (i.e. CLIF's I8x16) we must re-type the values using a bitcast to avoid CLIF
/// typing issues.
fn pop1_with_bitcast(
    state: &mut FuncTranslationState,
    needed_type: Type,
    builder: &mut FunctionBuilder,
) -> Value {
    optionally_bitcast_vector(state.pop1(), needed_type, builder)
}

/// A helper for popping and bitcasting two values; since SIMD values can lose their type by
/// using v128 (i.e. CLIF's I8x16) we must re-type the values using a bitcast to avoid CLIF
/// typing issues.
fn pop2_with_bitcast(
    state: &mut FuncTranslationState,
    needed_type: Type,
    builder: &mut FunctionBuilder,
) -> (Value, Value) {
    let (a, b) = state.pop2();
    let bitcast_a = optionally_bitcast_vector(a, needed_type, builder);
    let bitcast_b = optionally_bitcast_vector(b, needed_type, builder);
    (bitcast_a, bitcast_b)
}

/// A helper for bitcasting a sequence of values (e.g. function arguments). If a value is a
/// vector type that does not match its expected type, this will modify the value in place to point
/// to the result of a `raw_bitcast`. This conversion is necessary to translate Wasm code that
/// uses `V128` as function parameters (or implicitly in block parameters) and still use specific
/// CLIF types (e.g. `I32X4`) in the function body.
pub fn bitcast_arguments(
    arguments: &mut [Value],
    expected_types: &[Type],
    builder: &mut FunctionBuilder,
) {
    assert_eq!(arguments.len(), expected_types.len());
    for (i, t) in expected_types.iter().enumerate() {
        if t.is_vector() {
            assert!(
                builder.func.dfg.value_type(arguments[i]).is_vector(),
                "unexpected type mismatch: expected {}, argument {} was actually of type {}",
                t,
                arguments[i],
                builder.func.dfg.value_type(arguments[i])
            );
            arguments[i] = optionally_bitcast_vector(arguments[i], *t, builder)
        }
    }
}

/// A helper to extract all the `Type` listings of each variable in `params`
/// for only parameters the return true for `is_wasm`, typically paired with
/// `is_wasm_return` or `is_wasm_parameter`.
pub fn wasm_param_types(params: &[ir::AbiParam], is_wasm: impl Fn(usize) -> bool) -> Vec<Type> {
    let mut ret = Vec::with_capacity(params.len());
    for (i, param) in params.iter().enumerate() {
        if is_wasm(i) {
            ret.push(param.value_type);
        }
    }
    return ret;
}<|MERGE_RESOLUTION|>--- conflicted
+++ resolved
@@ -322,17 +322,10 @@
          *
          * The `br_table` case is much more complicated because Cranelift's `br_table` instruction
          * does not support jump arguments like all the other branch instructions. That is why, in
-<<<<<<< HEAD
          * the case where we would use jump arguments for every other branch instruction, we
-         * need to split the critical edges leaving the `br_tables` by creating one `Ebb` per
-         * table destination; the `br_table` will point to these newly created `Ebbs` and these
-         * `Ebb`s contain only a jump instruction pointing to the final destination, this time with
-=======
-         * the case where we would use jump arguments for every other branch instructions, we
          * need to split the critical edges leaving the `br_tables` by creating one `Block` per
          * table destination; the `br_table` will point to these newly created `Blocks` and these
          * `Block`s contain only a jump instruction pointing to the final destination, this time with
->>>>>>> fd1784e0
          * jump arguments.
          *
          * This system is also implemented in Cranelift's SSA construction algorithm, because
