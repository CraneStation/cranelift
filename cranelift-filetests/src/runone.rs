--- conflicted
+++ resolved
@@ -50,18 +50,6 @@
 
     for feature in testfile.features.iter() {
         let (flag, test_expect) = match feature {
-<<<<<<< HEAD
-            Feature::Has(name) => (name, true),
-            Feature::HasNo(name) => (name, false),
-        };
-        let cranelift_has = match flag {
-            // Add any cranelift feature flag here, and make sure that it is forwarded to the
-            // cranelift-filetest crate in the top-level Crago.toml.
-            &"basic-blocks" => cfg!(feature = "basic-blocks"),
-            _ => {
-                return Err(format!(
-                    r#"{:?}: Unexpected feature flag named "{}""#,
-=======
             Feature::With(name) => (name, true),
             Feature::Without(name) => (name, false),
         };
@@ -72,7 +60,6 @@
             _ => {
                 return Err(format!(
                     r#"{:?}: Unknown feature flag named "{}""#,
->>>>>>> caca3a3c
                     path, flag
                 ))
             }
