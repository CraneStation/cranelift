[package]
name = "cranelift-filetests"
authors = ["The Cranelift Project Developers"]
version = "0.40.0"
description = "Test driver and implementations of the filetest commands"
license = "Apache-2.0 WITH LLVM-exception"
documentation = "https://cranelift.readthedocs.io/en/latest/testing.html#file-tests"
repository = "https://github.com/CraneStation/cranelift"
publish = false
edition = "2018"

[dependencies]
cranelift-codegen = { path = "../cranelift-codegen", version = "0.40.0", features = ["testing_hooks"] }
cranelift-native = { path = "../cranelift-native", version = "0.40.0" }
cranelift-reader = { path = "../cranelift-reader", version = "0.40.0" }
cranelift-preopt = { path = "../cranelift-preopt", version = "0.40.0" }
file-per-thread-logger = "0.1.2"
filecheck = "0.4.0"
log = "0.4.6"
memmap = "0.7.0"
num_cpus = "1.8.0"
<<<<<<< HEAD
log = "0.4.6"
=======
region = "2.1.2"
>>>>>>> 65162507

[features]
basic-blocks = []<|MERGE_RESOLUTION|>--- conflicted
+++ resolved
@@ -19,11 +19,7 @@
 log = "0.4.6"
 memmap = "0.7.0"
 num_cpus = "1.8.0"
-<<<<<<< HEAD
-log = "0.4.6"
-=======
 region = "2.1.2"
->>>>>>> 65162507
 
 [features]
 basic-blocks = []