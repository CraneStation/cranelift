--- conflicted
+++ resolved
@@ -57,17 +57,7 @@
     pos.use_srcloc(inst);
 
     // Start with the bounds check. Trap if `offset + size > bound`.
-<<<<<<< HEAD
-    let bound = pos.ins().global_addr(addr_ty, bound_gv);
-=======
-    let bound_addr = pos.ins().global_value(addr_ty, bound_gv);
-    let mut mflags = MemFlags::new();
-    // The bound variable is requied to be accessible and aligned.
-    mflags.set_notrap();
-    mflags.set_aligned();
-    let bound = pos.ins().load(offset_ty, mflags, bound_addr, 0);
->>>>>>> b742271b
-
+    let bound = pos.ins().global_value(addr_ty, bound_gv);
     let oob;
     if size == 1 {
         // `offset > bound - 1` is the same as `offset >= bound`.
@@ -166,18 +156,8 @@
     // Add the heap base address base
     match pos.func.heaps[heap].base {
         ir::HeapBase::ReservedReg => unimplemented!(),
-<<<<<<< HEAD
-        ir::HeapBase::GlobalVar(base_gv) => {
-            let base = pos.ins().global_addr(addr_ty, base_gv);
-=======
         ir::HeapBase::GlobalValue(base_gv) => {
-            let base_addr = pos.ins().global_value(addr_ty, base_gv);
-            let mut mflags = MemFlags::new();
-            // The base address variable is requied to be accessible and aligned.
-            mflags.set_notrap();
-            mflags.set_aligned();
-            let base = pos.ins().load(addr_ty, mflags, base_addr, 0);
->>>>>>> b742271b
+            let base = pos.ins().global_value(addr_ty, base_gv);
             pos.func.dfg.replace(inst).iadd(base, offset);
         }
     }
