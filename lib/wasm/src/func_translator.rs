//! Stand-alone WebAssembly to Cranelift IR translator.
//!
//! This module defines the `FuncTranslator` type which can translate a single WebAssembly
//! function to Cranelift IR guided by a `FuncEnvironment` which provides information about the
//! WebAssembly module and the runtime environment.

use code_translator::translate_operator;
use cranelift_codegen::entity::EntityRef;
use cranelift_codegen::ir::{self, Ebb, InstBuilder};
use cranelift_codegen::timing;
use cranelift_frontend::{FunctionBuilder, FunctionBuilderContext, Variable};
use environ::{FuncEnvironment, WasmError, WasmResult};
use state::TranslationState;
use wasmparser::{self, BinaryReader};

/// WebAssembly to Cranelift IR function translator.
///
/// A `FuncTranslator` is used to translate a binary WebAssembly function into Cranelift IR guided
/// by a `FuncEnvironment` object. A single translator instance can be reused to translate multiple
/// functions which will reduce heap allocation traffic.
pub struct FuncTranslator {
    func_ctx: FunctionBuilderContext<Variable>,
    state: TranslationState,
}

impl FuncTranslator {
    /// Create a new translator.
    pub fn new() -> Self {
        Self {
            func_ctx: FunctionBuilderContext::new(),
            state: TranslationState::new(),
        }
    }

    /// Translate a binary WebAssembly function.
    ///
    /// The `code` slice contains the binary WebAssembly *function code* as it appears in the code
    /// section of a WebAssembly module, not including the initial size of the function code. The
    /// slice is expected to contain two parts:
    ///
    /// - The declaration of *locals*, and
    /// - The function *body* as an expression.
    ///
    /// See [the WebAssembly specification][wasm].
    ///
    /// [wasm]: https://webassembly.github.io/spec/binary/modules.html#code-section
    ///
    /// The Cranelift IR function `func` should be completely empty except for the `func.signature`
    /// and `func.name` fields. The signature may contain special-purpose arguments which are not
    /// regarded as WebAssembly local variables. Any signature arguments marked as
    /// `ArgumentPurpose::Normal` are made accessible as WebAssembly local variables.
    ///
    pub fn translate<FE: FuncEnvironment + ?Sized>(
        &mut self,
        code: &[u8],
        func: &mut ir::Function,
        environ: &mut FE,
    ) -> WasmResult<()> {
        self.translate_from_reader(BinaryReader::new(code), func, environ)
    }

    /// Translate a binary WebAssembly function from a `BinaryReader`.
    pub fn translate_from_reader<FE: FuncEnvironment + ?Sized>(
        &mut self,
        mut reader: BinaryReader,
        func: &mut ir::Function,
        environ: &mut FE,
    ) -> WasmResult<()> {
        let _tt = timing::wasm_translate_function();
        info!(
            "translate({} bytes, {}{})",
            reader.bytes_remaining(),
            func.name,
            func.signature
        );
        debug_assert_eq!(func.dfg.num_ebbs(), 0, "Function must be empty");
        debug_assert_eq!(func.dfg.num_insts(), 0, "Function must be empty");

        // This clears the `FunctionBuilderContext`.
        let mut builder = FunctionBuilder::new(func, &mut self.func_ctx);
        let entry_block = builder.create_ebb();
        builder.append_ebb_params_for_function_params(entry_block);
        builder.switch_to_block(entry_block); // This also creates values for the arguments.
        builder.seal_block(entry_block);
        // Make sure the entry block is inserted in the layout before we make any callbacks to
        // `environ`. The callback functions may need to insert things in the entry block.
        builder.ensure_inserted_ebb();

        let num_params = declare_wasm_parameters(&mut builder, entry_block);

        // Set up the translation state with a single pushed control block representing the whole
        // function and its return values.
        let exit_block = builder.create_ebb();
        builder.append_ebb_params_for_function_returns(exit_block);
        self.state.initialize(&builder.func.signature, exit_block);

        parse_local_decls(&mut reader, &mut builder, num_params)?;
        parse_function_body(reader, &mut builder, &mut self.state, environ)?;

        builder.finalize();
        Ok(())
    }
}

/// Declare local variables for the signature parameters that correspond to WebAssembly locals.
///
/// Return the number of local variables declared.
fn declare_wasm_parameters(builder: &mut FunctionBuilder<Variable>, entry_block: Ebb) -> usize {
    let sig_len = builder.func.signature.params.len();
    let mut next_local = 0;
    for i in 0..sig_len {
        let param_type = builder.func.signature.params[i];
        // There may be additional special-purpose parameters following the normal WebAssembly
        // signature parameters. For example, a `vmctx` pointer.
        if param_type.purpose == ir::ArgumentPurpose::Normal {
            // This is a normal WebAssembly signature parameter, so create a local for it.
            let local = Variable::new(next_local);
            builder.declare_var(local, param_type.value_type);
            next_local += 1;

            let param_value = builder.ebb_params(entry_block)[i];
            builder.def_var(local, param_value);
        }
    }

    next_local
}

/// Parse the local variable declarations that precede the function body.
///
/// Declare local variables, starting from `num_params`.
fn parse_local_decls(
    reader: &mut BinaryReader,
    builder: &mut FunctionBuilder<Variable>,
    num_params: usize,
) -> WasmResult<()> {
    let mut next_local = num_params;
    let local_count = reader
        .read_local_count()
        .map_err(WasmError::from_binary_reader_error)?;

    let mut locals_total = 0;
    for _ in 0..local_count {
        builder.set_srcloc(cur_srcloc(reader));
        let (count, ty) = reader
            .read_local_decl(&mut locals_total)
            .map_err(WasmError::from_binary_reader_error)?;
        declare_locals(builder, count, ty, &mut next_local);
    }

    Ok(())
}

/// Declare `count` local variables of the same type, starting from `next_local`.
///
/// Fail of too many locals are declared in the function, or if the type is not valid for a local.
fn declare_locals(
    builder: &mut FunctionBuilder<Variable>,
    count: u32,
    wasm_type: wasmparser::Type,
    next_local: &mut usize,
) {
    // All locals are initialized to 0.
    use wasmparser::Type::*;
    let zeroval = match wasm_type {
        I32 => builder.ins().iconst(ir::types::I32, 0),
        I64 => builder.ins().iconst(ir::types::I64, 0),
        F32 => builder.ins().f32const(ir::immediates::Ieee32::with_bits(0)),
        F64 => builder.ins().f64const(ir::immediates::Ieee64::with_bits(0)),
        _ => panic!("invalid local type"),
    };

    let ty = builder.func.dfg.value_type(zeroval);
    for _ in 0..count {
        let local = Variable::new(*next_local);
        builder.declare_var(local, ty);
        builder.def_var(local, zeroval);
        *next_local += 1;
    }
}

/// Parse the function body in `reader`.
///
/// This assumes that the local variable declarations have already been parsed and function
/// arguments and locals are declared in the builder.
fn parse_function_body<FE: FuncEnvironment + ?Sized>(
    mut reader: BinaryReader,
    builder: &mut FunctionBuilder<Variable>,
    state: &mut TranslationState,
    environ: &mut FE,
) -> WasmResult<()> {
    // The control stack is initialized with a single block representing the whole function.
    debug_assert_eq!(state.control_stack.len(), 1, "State not initialized");

    // Keep going until the final `End` operator which pops the outermost block.
    while !state.control_stack.is_empty() {
        builder.set_srcloc(cur_srcloc(&reader));
        let op = reader
            .read_operator()
            .map_err(WasmError::from_binary_reader_error)?;
        translate_operator(op, builder, state, environ)?;
    }

    // The final `End` operator left us in the exit block where we need to manually add a return
    // instruction.
    //
    // If the exit block is unreachable, it may not have the correct arguments, so we would
    // generate a return instruction that doesn't match the signature.
    if state.reachable {
        debug_assert!(builder.is_pristine());
        if !builder.is_unreachable() {
            builder.ins().return_(&state.stack);
        }
    }

    // Discard any remaining values on the stack. Either we just returned them,
    // or the end of the function is unreachable.
    state.stack.clear();

    debug_assert!(reader.eof());

    Ok(())
}

/// Get the current source location from a reader.
fn cur_srcloc(reader: &BinaryReader) -> ir::SourceLoc {
    // We record source locations as byte code offsets relative to the beginning of the function.
    // This will wrap around of a single function's byte code is larger than 4 GB, but a) the
    // WebAssembly format doesn't allow for that, and b) that would hit other Cranelift
    // implementation limits anyway.
    ir::SourceLoc::new(reader.current_position() as u32)
}

#[cfg(test)]
mod tests {
    use super::FuncTranslator;
    use cranelift_codegen::ir::types::I32;
    use cranelift_codegen::{ir, Context};
    use environ::{DummyEnvironment, FuncEnvironment};
    use target_lexicon::Triple;

    #[test]
    fn small1() {
        // Implicit return.
        //
        // (func $small1 (param i32) (result i32)
        //     (i32.add (get_local 0) (i32.const 1))
        // )
        const BODY: [u8; 7] = [
            0x00, // local decl count
            0x20, 0x00, // get_local 0
            0x41, 0x01, // i32.const 1
            0x6a, // i32.add
            0x0b, // end
        ];

        let mut trans = FuncTranslator::new();
        let runtime = DummyEnvironment::with_triple(Triple::default());
        let mut ctx = Context::new();

        ctx.func.name = ir::ExternalName::testcase("small1");
        ctx.func.signature.params.push(ir::AbiParam::new(I32));
        ctx.func.signature.returns.push(ir::AbiParam::new(I32));

        trans
            .translate(&BODY, &mut ctx.func, &mut runtime.func_env())
            .unwrap();
<<<<<<< HEAD
        dbg!("{}", ctx.func.display(None));
        verify!(ctx.verify, runtime.func_env().flags()).unwrap();
=======
        debug!("{}", ctx.func.display(None));
        ctx.verify(runtime.func_env().flags()).unwrap();
>>>>>>> 12f6ab0f
    }

    #[test]
    fn small2() {
        // Same as above, but with an explicit return instruction.
        //
        // (func $small2 (param i32) (result i32)
        //     (return (i32.add (get_local 0) (i32.const 1)))
        // )
        const BODY: [u8; 8] = [
            0x00, // local decl count
            0x20, 0x00, // get_local 0
            0x41, 0x01, // i32.const 1
            0x6a, // i32.add
            0x0f, // return
            0x0b, // end
        ];

        let mut trans = FuncTranslator::new();
        let runtime = DummyEnvironment::with_triple(Triple::default());
        let mut ctx = Context::new();

        ctx.func.name = ir::ExternalName::testcase("small2");
        ctx.func.signature.params.push(ir::AbiParam::new(I32));
        ctx.func.signature.returns.push(ir::AbiParam::new(I32));

        trans
            .translate(&BODY, &mut ctx.func, &mut runtime.func_env())
            .unwrap();
<<<<<<< HEAD
        dbg!("{}", ctx.func.display(None));
        verify!(ctx.verify, runtime.func_env().flags()).unwrap();
=======
        debug!("{}", ctx.func.display(None));
        ctx.verify(runtime.func_env().flags()).unwrap();
>>>>>>> 12f6ab0f
    }

    #[test]
    fn infloop() {
        // An infinite loop, no return instructions.
        //
        // (func $infloop (result i32)
        //     (local i32)
        //     (loop (result i32)
        //         (i32.add (get_local 0) (i32.const 1))
        //         (set_local 0)
        //         (br 0)
        //     )
        // )
        const BODY: [u8; 16] = [
            0x01, // 1 local decl.
            0x01, 0x7f, // 1 i32 local.
            0x03, 0x7f, // loop i32
            0x20, 0x00, // get_local 0
            0x41, 0x01, // i32.const 0
            0x6a, // i32.add
            0x21, 0x00, // set_local 0
            0x0c, 0x00, // br 0
            0x0b, // end
            0x0b, // end
        ];

        let mut trans = FuncTranslator::new();
        let runtime = DummyEnvironment::with_triple(Triple::default());
        let mut ctx = Context::new();

        ctx.func.name = ir::ExternalName::testcase("infloop");
        ctx.func.signature.returns.push(ir::AbiParam::new(I32));

        trans
            .translate(&BODY, &mut ctx.func, &mut runtime.func_env())
            .unwrap();
<<<<<<< HEAD
        dbg!("{}", ctx.func.display(None));
        verify!(ctx.verify, runtime.func_env().flags()).unwrap();
=======
        debug!("{}", ctx.func.display(None));
        ctx.verify(runtime.func_env().flags()).unwrap();
>>>>>>> 12f6ab0f
    }
}<|MERGE_RESOLUTION|>--- conflicted
+++ resolved
@@ -265,13 +265,8 @@
         trans
             .translate(&BODY, &mut ctx.func, &mut runtime.func_env())
             .unwrap();
-<<<<<<< HEAD
-        dbg!("{}", ctx.func.display(None));
+        debug!("{}", ctx.func.display(None));
         verify!(ctx.verify, runtime.func_env().flags()).unwrap();
-=======
-        debug!("{}", ctx.func.display(None));
-        ctx.verify(runtime.func_env().flags()).unwrap();
->>>>>>> 12f6ab0f
     }
 
     #[test]
@@ -301,13 +296,8 @@
         trans
             .translate(&BODY, &mut ctx.func, &mut runtime.func_env())
             .unwrap();
-<<<<<<< HEAD
-        dbg!("{}", ctx.func.display(None));
+        debug!("{}", ctx.func.display(None));
         verify!(ctx.verify, runtime.func_env().flags()).unwrap();
-=======
-        debug!("{}", ctx.func.display(None));
-        ctx.verify(runtime.func_env().flags()).unwrap();
->>>>>>> 12f6ab0f
     }
 
     #[test]
@@ -345,12 +335,7 @@
         trans
             .translate(&BODY, &mut ctx.func, &mut runtime.func_env())
             .unwrap();
-<<<<<<< HEAD
-        dbg!("{}", ctx.func.display(None));
+        debug!("{}", ctx.func.display(None));
         verify!(ctx.verify, runtime.func_env().flags()).unwrap();
-=======
-        debug!("{}", ctx.func.display(None));
-        ctx.verify(runtime.func_env().flags()).unwrap();
->>>>>>> 12f6ab0f
     }
 }