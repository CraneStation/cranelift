//! All the runtime support necessary for the wasm to cranelift translation is formalized by the
//! traits `FunctionEnvironment` and `ModuleEnvironment`.
<<<<<<< HEAD
use crate::translation_utils::{
    FuncIndex, Global, GlobalIndex, Memory, MemoryIndex, SignatureIndex, Table, TableIndex,
};
=======
//!
//! There are skeleton implementations of these traits in the `dummy` module, and complete
//! implementations in [Wasmtime].
//!
//! [Wasmtime]: https://github.com/CraneStation/wasmtime

>>>>>>> 9055dd16
use cranelift_codegen::cursor::FuncCursor;
use cranelift_codegen::ir::immediates::Offset32;
use cranelift_codegen::ir::{self, InstBuilder};
use cranelift_codegen::isa::TargetFrontendConfig;
use failure_derive::Fail;
use std::convert::From;
use std::vec::Vec;
use wasmparser::BinaryReaderError;

/// The value of a WebAssembly global variable.
#[derive(Clone, Copy)]
pub enum GlobalVariable {
    /// This is a constant global with a value known at compile time.
    Const(ir::Value),

    /// This is a variable in memory that should be referenced through a `GlobalValue`.
    Memory {
        /// The address of the global variable storage.
        gv: ir::GlobalValue,
        /// An offset to add to the address.
        offset: Offset32,
        /// The global variable's type.
        ty: ir::Type,
    },
}

/// A WebAssembly translation error.
///
/// When a WebAssembly function can't be translated, one of these error codes will be returned
/// to describe the failure.
#[derive(Fail, Debug, PartialEq, Eq)]
pub enum WasmError {
    /// The input WebAssembly code is invalid.
    ///
    /// This error code is used by a WebAssembly translator when it encounters invalid WebAssembly
    /// code. This should never happen for validated WebAssembly code.
    #[fail(display = "Invalid input WebAssembly code at offset {}: {}", _1, _0)]
    InvalidWebAssembly {
        /// A string describing the validation error.
        message: &'static str,
        /// The bytecode offset where the error occurred.
        offset: usize,
    },

    /// A feature used by the WebAssembly code is not supported by the embedding environment.
    ///
    /// Embedding environments may have their own limitations and feature restrictions.
    #[fail(display = "Unsupported feature: {}", _0)]
    Unsupported(&'static str),

    /// An implementation limit was exceeded.
    ///
    /// Cranelift can compile very large and complicated functions, but the [implementation has
    /// limits][limits] that cause compilation to fail when they are exceeded.
    ///
    /// [limits]: https://cranelift.readthedocs.io/en/latest/ir.html#implementation-limits
    #[fail(display = "Implementation limit exceeded")]
    ImplLimitExceeded,
}

impl From<BinaryReaderError> for WasmError {
    /// Convert from a `BinaryReaderError` to a `WasmError`.
    fn from(e: BinaryReaderError) -> Self {
        let BinaryReaderError { message, offset } = e;
        WasmError::InvalidWebAssembly { message, offset }
    }
}

/// A convenient alias for a `Result` that uses `WasmError` as the error type.
pub type WasmResult<T> = Result<T, WasmError>;

/// How to return from functions.
#[derive(Copy, Clone, PartialEq, Eq, Debug)]
pub enum ReturnMode {
    /// Use normal return instructions as needed.
    NormalReturns,
    /// Use a single fallthrough return at the end of the function.
    FallthroughReturn,
}

/// Environment affecting the translation of a single WebAssembly function.
///
/// A `FuncEnvironment` trait object is required to translate a WebAssembly function to Cranelift
/// IR. The function environment provides information about the WebAssembly module as well as the
/// runtime environment.
pub trait FuncEnvironment {
    /// Get the information needed to produce Cranelift IR for the given target.
    fn target_config(&self) -> TargetFrontendConfig;

    /// Get the Cranelift integer type to use for native pointers.
    ///
    /// This returns `I64` for 64-bit architectures and `I32` for 32-bit architectures.
    fn pointer_type(&self) -> ir::Type {
        ir::Type::int(u16::from(self.target_config().pointer_bits())).unwrap()
    }

    /// Get the size of a native pointer, in bytes.
    fn pointer_bytes(&self) -> u8 {
        self.target_config().pointer_bytes()
    }

    /// Set up the necessary preamble definitions in `func` to access the global variable
    /// identified by `index`.
    ///
    /// The index space covers both imported globals and globals defined by the module.
    ///
    /// Return the global variable reference that should be used to access the global and the
    /// WebAssembly type of the global.
    fn make_global(&mut self, func: &mut ir::Function, index: GlobalIndex) -> GlobalVariable;

    /// Set up the necessary preamble definitions in `func` to access the linear memory identified
    /// by `index`.
    ///
    /// The index space covers both imported and locally declared memories.
    fn make_heap(&mut self, func: &mut ir::Function, index: MemoryIndex) -> ir::Heap;

    /// Set up the necessary preamble definitions in `func` to access the table identified
    /// by `index`.
    ///
    /// The index space covers both imported and locally declared tables.
    fn make_table(&mut self, func: &mut ir::Function, index: TableIndex) -> ir::Table;

    /// Set up a signature definition in the preamble of `func` that can be used for an indirect
    /// call with signature `index`.
    ///
    /// The signature may contain additional arguments needed for an indirect call, but the
    /// arguments marked as `ArgumentPurpose::Normal` must correspond to the WebAssembly signature
    /// arguments.
    ///
    /// The signature will only be used for indirect calls, even if the module has direct function
    /// calls with the same WebAssembly type.
    fn make_indirect_sig(&mut self, func: &mut ir::Function, index: SignatureIndex) -> ir::SigRef;

    /// Set up an external function definition in the preamble of `func` that can be used to
    /// directly call the function `index`.
    ///
    /// The index space covers both imported functions and functions defined in the current module.
    ///
    /// The function's signature may contain additional arguments needed for a direct call, but the
    /// arguments marked as `ArgumentPurpose::Normal` must correspond to the WebAssembly signature
    /// arguments.
    ///
    /// The function's signature will only be used for direct calls, even if the module has
    /// indirect calls with the same WebAssembly type.
    fn make_direct_func(&mut self, func: &mut ir::Function, index: FuncIndex) -> ir::FuncRef;

    /// Translate a `call_indirect` WebAssembly instruction at `pos`.
    ///
    /// Insert instructions at `pos` for an indirect call to the function `callee` in the table
    /// `table_index` with WebAssembly signature `sig_index`. The `callee` value will have type
    /// `i32`.
    ///
    /// The signature `sig_ref` was previously created by `make_indirect_sig()`.
    ///
    /// Return the call instruction whose results are the WebAssembly return values.
    #[cfg_attr(feature = "cargo-clippy", allow(too_many_arguments))]
    fn translate_call_indirect(
        &mut self,
        pos: FuncCursor,
        table_index: TableIndex,
        table: ir::Table,
        sig_index: SignatureIndex,
        sig_ref: ir::SigRef,
        callee: ir::Value,
        call_args: &[ir::Value],
    ) -> WasmResult<ir::Inst>;

    /// Translate a `call` WebAssembly instruction at `pos`.
    ///
    /// Insert instructions at `pos` for a direct call to the function `callee_index`.
    ///
    /// The function reference `callee` was previously created by `make_direct_func()`.
    ///
    /// Return the call instruction whose results are the WebAssembly return values.
    fn translate_call(
        &mut self,
        mut pos: FuncCursor,
        _callee_index: FuncIndex,
        callee: ir::FuncRef,
        call_args: &[ir::Value],
    ) -> WasmResult<ir::Inst> {
        Ok(pos.ins().call(callee, call_args))
    }

    /// Translate a `memory.grow` WebAssembly instruction.
    ///
    /// The `index` provided identifies the linear memory to grow, and `heap` is the heap reference
    /// returned by `make_heap` for the same index.
    ///
    /// The `val` value is the requested memory size in pages.
    ///
    /// Returns the old size (in pages) of the memory.
    fn translate_memory_grow(
        &mut self,
        pos: FuncCursor,
        index: MemoryIndex,
        heap: ir::Heap,
        val: ir::Value,
    ) -> WasmResult<ir::Value>;

    /// Translates a `memory.size` WebAssembly instruction.
    ///
    /// The `index` provided identifies the linear memory to query, and `heap` is the heap reference
    /// returned by `make_heap` for the same index.
    ///
    /// Returns the size in pages of the memory.
    fn translate_memory_size(
        &mut self,
        pos: FuncCursor,
        index: MemoryIndex,
        heap: ir::Heap,
    ) -> WasmResult<ir::Value>;

    /// Emit code at the beginning of every wasm loop.
    ///
    /// This can be used to insert explicit interrupt or safepoint checking at
    /// the beginnings of loops.
    fn translate_loop_header(&mut self, _pos: FuncCursor) {
        // By default, don't emit anything.
    }

    /// Should the code be structured to use a single `fallthrough_return` instruction at the end
    /// of the function body, rather than `return` instructions as needed? This is used by VMs
    /// to append custom epilogues.
    fn return_mode(&self) -> ReturnMode {
        ReturnMode::NormalReturns
    }
}

/// An object satisfying the `ModuleEnvironment` trait can be passed as argument to the
/// [`translate_module`](fn.translate_module.html) function. These methods should not be called
/// by the user, they are only for `cranelift-wasm` internal use.
pub trait ModuleEnvironment<'data> {
    /// Get the information needed to produce Cranelift IR for the current target.
    fn target_config(&self) -> TargetFrontendConfig;

    /// Declares a function signature to the environment.
    fn declare_signature(&mut self, sig: &ir::Signature);

    /// Return the signature with the given index.
    fn get_signature(&self, sig_index: SignatureIndex) -> &ir::Signature;

    /// Declares a function import to the environment.
    fn declare_func_import(
        &mut self,
        sig_index: SignatureIndex,
        module: &'data str,
        field: &'data str,
    );

    /// Return the number of imported funcs.
    fn get_num_func_imports(&self) -> usize;

    /// Declares the type (signature) of a local function in the module.
    fn declare_func_type(&mut self, sig_index: SignatureIndex);

    /// Return the signature index for the given function index.
    fn get_func_type(&self, func_index: FuncIndex) -> SignatureIndex;

    /// Declares a global to the environment.
    fn declare_global(&mut self, global: Global);

    /// Declares a global import to the environment.
    fn declare_global_import(&mut self, global: Global, module: &'data str, field: &'data str);

    /// Return the global for the given global index.
    fn get_global(&self, global_index: GlobalIndex) -> &Global;

    /// Declares a table to the environment.
    fn declare_table(&mut self, table: Table);

    /// Declares a table import to the environment.
    fn declare_table_import(&mut self, table: Table, module: &'data str, field: &'data str);

    /// Fills a declared table with references to functions in the module.
    fn declare_table_elements(
        &mut self,
        table_index: TableIndex,
        base: Option<GlobalIndex>,
        offset: usize,
        elements: Vec<FuncIndex>,
    );
    /// Declares a memory to the environment
    fn declare_memory(&mut self, memory: Memory);

    /// Declares a memory import to the environment.
    fn declare_memory_import(&mut self, memory: Memory, module: &'data str, field: &'data str);

    /// Fills a declared memory with bytes at module instantiation.
    fn declare_data_initialization(
        &mut self,
        memory_index: MemoryIndex,
        base: Option<GlobalIndex>,
        offset: usize,
        data: &'data [u8],
    );

    /// Declares a function export to the environment.
    fn declare_func_export(&mut self, func_index: FuncIndex, name: &'data str);
    /// Declares a table export to the environment.
    fn declare_table_export(&mut self, table_index: TableIndex, name: &'data str);
    /// Declares a memory export to the environment.
    fn declare_memory_export(&mut self, memory_index: MemoryIndex, name: &'data str);
    /// Declares a global export to the environment.
    fn declare_global_export(&mut self, global_index: GlobalIndex, name: &'data str);

    /// Declares a start function.
    fn declare_start_func(&mut self, index: FuncIndex);

    /// Provides the contents of a function body.
    fn define_function_body(&mut self, body_bytes: &'data [u8]) -> WasmResult<()>;
}<|MERGE_RESOLUTION|>--- conflicted
+++ resolved
@@ -1,17 +1,14 @@
 //! All the runtime support necessary for the wasm to cranelift translation is formalized by the
 //! traits `FunctionEnvironment` and `ModuleEnvironment`.
-<<<<<<< HEAD
-use crate::translation_utils::{
-    FuncIndex, Global, GlobalIndex, Memory, MemoryIndex, SignatureIndex, Table, TableIndex,
-};
-=======
 //!
 //! There are skeleton implementations of these traits in the `dummy` module, and complete
 //! implementations in [Wasmtime].
 //!
 //! [Wasmtime]: https://github.com/CraneStation/wasmtime
 
->>>>>>> 9055dd16
+use crate::translation_utils::{
+    FuncIndex, Global, GlobalIndex, Memory, MemoryIndex, SignatureIndex, Table, TableIndex,
+};
 use cranelift_codegen::cursor::FuncCursor;
 use cranelift_codegen::ir::immediates::Offset32;
 use cranelift_codegen::ir::{self, InstBuilder};
