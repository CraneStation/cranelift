--- conflicted
+++ resolved
@@ -54,14 +54,11 @@
 //!      of arguments must match the destination type, and the lane indexes must be in range.
 
 use dominator_tree::DominatorTree;
-<<<<<<< HEAD
-use Context;
-=======
 use flowgraph::ControlFlowGraph;
 use ir::entities::AnyEntity;
 use ir::instructions::{InstructionFormat, BranchInfo};
 use ir::{types, Function, ValueDef, Ebb, Inst, SigRef, FuncRef, ValueList, JumpTable, Value};
->>>>>>> 36eb39a1
+use Context;
 use std::fmt::{self, Display, Formatter};
 use std::result;
 
